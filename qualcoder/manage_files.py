--- conflicted
+++ resolved
@@ -61,12 +61,8 @@
 from .select_items import DialogSelectItems
 from .view_av import DialogViewAV, DialogCodeAV  # for isinstance update files
 from .view_image import DialogViewImage, DialogCodeImage  # for isinstance update files
-<<<<<<< HEAD
-from .code_pdf import DialogCodePdf # for isinstance update files
+from .code_pdf import DialogCodePdf  # for isinstance update files
 from charset_normalizer import from_path
-=======
-from .code_pdf import DialogCodePdf  # for isinstance update files
->>>>>>> 56ea8342
 
 # If VLC not installed, it will not crash
 vlc = None
@@ -2077,13 +2073,10 @@
                 cur.execute("delete from case_text where fid = ?", [res[0]])
                 cur.execute("delete from attribute where attr_type ='file' and id=?", [res[0]])
                 self.app.conn.commit()
-<<<<<<< HEAD
                 # Delete from vectorstore
                 if self.app.settings['ai_enable'] == 'True':
                     self.app.ai.sources_vectorstore.delete_document(res[0])
 
-=======
->>>>>>> 56ea8342
         self.files_renamed = [x for x in self.files_renamed if not (file_id == x.get('fid'))]
         self.update_files_in_dialogs()
         self.check_attribute_placeholders()
