--- conflicted
+++ resolved
@@ -1600,12 +1600,6 @@
         # Import from html
         if import_file[-5:].lower() == ".html" or import_file[-4:].lower() == ".htm":
             import_errors = 0
-<<<<<<< HEAD
-            # load and autodetect encoding
-            html_text = str(from_path(import_file).best())            
-            text_ = html_to_text(html_text)
-            if import_errors > 0:
-=======
             with open(import_file, "r", encoding="utf-8", errors="surrogateescape") as sourcefile:
                 html_text = ""
                 while 1:
@@ -1614,7 +1608,6 @@
                         break
                     html_text += line
                 text_ = html_to_text(html_text)
->>>>>>> bc744212
                 Message(self.app, _("Warning"), str(import_errors) + _(" lines not imported"), "warning").exec()
         # Try importing as a plain text file.
         # TODO https://stackoverflow.com/questions/436220/how-to-determine-the-encoding-of-text
