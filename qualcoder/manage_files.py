# -*- coding: utf-8 -*-

"""
Copyright (c) 2023 Colin Curtain

Permission is hereby granted, free of charge, to any person obtaining a copy
of this software and associated documentation files (the "Software"), to deal
in the Software without restriction, including without limitation the rights
to use, copy, modify, merge, publish, distribute, sublicense, and/or sell
copies of the Software, and to permit persons to whom the Software is
furnished to do so, subject to the following conditions:

The above copyright notice and this permission notice shall be included in
all copies or substantial portions of the Software.

THE SOFTWARE IS PROVIDED "AS IS", WITHOUT WARRANTY OF ANY KIND, EXPRESS OR
IMPLIED, INCLUDING BUT NOT LIMITED TO THE WARRANTIES OF MERCHANTABILITY,
FITNESS FOR A PARTICULAR PURPOSE AND NONINFRINGEMENT. IN NO EVENT SHALL THE
AUTHORS OR COPYRIGHT HOLDERS BE LIABLE FOR ANY CLAIM, DAMAGES OR OTHER
LIABILITY, WHETHER IN AN ACTION OF CONTRACT, TORT OR OTHERWISE, ARISING FROM,
OUT OF OR IN CONNECTION WITH THE SOFTWARE OR THE USE OR OTHER DEALINGS IN
THE SOFTWARE.

Author: Colin Curtain (ccbogel)
https://github.com/ccbogel/QualCoder
https://qualcoder.wordpress.com/
"""

import csv
import datetime
import ebooklib
from ebooklib import epub
import PIL
from PIL import Image
from typing import Iterable, Any
import webbrowser
import zipfile
from shutil import copyfile, move
from urllib.parse import urlparse

from PyQt6 import QtCore, QtGui, QtWidgets
from pdfminer.converter import PDFPageAggregator
from pdfminer.layout import LAParams, LTTextBox, LTTextLine
from pdfminer.pdfdocument import PDFDocument
from pdfminer.pdfinterp import PDFResourceManager, PDFPageInterpreter
from pdfminer.pdfpage import PDFPage
from pdfminer.pdfparser import PDFParser

from .GUI.base64_helper import *
from .GUI.ui_dialog_manage_files import Ui_Dialog_manage_files
from .add_attribute import DialogAddAttribute
from .add_item_name import DialogAddItemName
from .code_text import DialogCodeText  # for isinstance()
from .confirm_delete import DialogConfirmDelete
from .docx import opendocx, getdocumenttext
from .edit_textfile import DialogEditTextFile
from .helpers import ExportDirectoryPathDialog, Message, msecs_to_hours_mins_secs
from .html_parser import *
from .memo import DialogMemo
from .report_codes import DialogReportCodes  # for isInstance()
from .ris import Ris
from .select_items import DialogSelectItems
from .view_av import DialogViewAV, DialogCodeAV  # for isinstance update files
from .view_image import DialogViewImage, DialogCodeImage  # for isinstance update files
from .code_pdf import DialogCodePdf # for isinstance update files
from charset_normalizer import from_path

# If VLC not installed, it will not crash
vlc = None
try:
    import vlc
except Exception as e:
    print(e)

path = os.path.abspath(os.path.dirname(__file__))
logger = logging.getLogger(__name__)


def exception_handler(exception_type, value, tb_obj):
    """ Global exception handler useful in GUIs.
    tb_obj: exception.__traceback__ """
    tb = '\n'.join(traceback.format_tb(tb_obj))
    text_ = 'Traceback (most recent call last):\n' + tb + '\n' + exception_type.__name__ + ': ' + str(value)
    print(text_)
    logger.error(_("Uncaught exception: ") + text_)
    mb = QtWidgets.QMessageBox()
    mb.setStyleSheet("* {font-size: 12pt}")
    mb.setWindowTitle(_('Uncaught Exception'))
    mb.setText(text_)
    mb.exec()


class DialogManageFiles(QtWidgets.QDialog):
    """ View, import, export, rename and delete text files.
    Files are normally imported into the qda project folder.
    Option to link to external files.
    """

    source = []
    app = None
    parent_text_edit = None
    tab_coding = None  # Tab widget coding tab for updates
    tab_reports = None  # Tab widget reports for updates
    text_view = None
    header_labels = []
    NAME_COLUMN = 0
    MEMO_COLUMN = 1
    DATE_COLUMN = 2
    ID_COLUMN = 3
    CASE_COLUMN = 4
    ATTRIBUTE_START_COLUMN = 5
    rows_hidden = False
    default_import_directory = os.path.expanduser("~")
    attribute_names = []  # list of dictionary name:value for AddAtribute dialog
    attribute_labels_ordered = []  # helps with filling table data
    av_dialog_open = None  # Used for opened AV dialog
    files_renamed = []  # list of dictionaries of old and new names and fid
    pdf_page_text = ""  # Used when loading pdf text

    def __init__(self, app, parent_text_edit, tab_coding, tab_reports):

        sys.excepthook = exception_handler
        self.app = app
        self.parent_text_edit = parent_text_edit
        self.tab_coding = tab_coding
        self.tab_reports = tab_reports
        QtWidgets.QDialog.__init__(self)
        self.ui = Ui_Dialog_manage_files()
        self.ui.setupUi(self)
        self.setWindowFlags(self.windowFlags() & ~QtCore.Qt.WindowType.WindowContextHelpButtonHint)
        self.default_import_directory = self.app.settings['directory']
        self.attribute_labels_ordered = []
        self.av_dialog_open = None
        font = 'font: ' + str(self.app.settings['fontsize']) + 'pt '
        font += '"' + self.app.settings['font'] + '";'
        self.setStyleSheet(font)
        pm = QtGui.QPixmap()
        pm.loadFromData(QtCore.QByteArray.fromBase64(pencil_icon), "png")
        self.ui.pushButton_create.setIcon(QtGui.QIcon(pm))
        self.ui.pushButton_create.clicked.connect(self.create_text_file)
        pm = QtGui.QPixmap()
        pm.loadFromData(QtCore.QByteArray.fromBase64(eye_icon), "png")
        self.ui.pushButton_view.setIcon(QtGui.QIcon(pm))
        self.ui.pushButton_view.clicked.connect(self.view)
        pm = QtGui.QPixmap()
        pm.loadFromData(QtCore.QByteArray.fromBase64(delete_icon), "png")
        self.ui.pushButton_delete.setIcon(QtGui.QIcon(pm))
        self.ui.pushButton_delete.clicked.connect(self.delete_button_multiple_files)
        pm = QtGui.QPixmap()
        pm.loadFromData(QtCore.QByteArray.fromBase64(doc_import_icon), "png")
        self.ui.pushButton_import.setIcon(QtGui.QIcon(pm))
        self.ui.pushButton_import.clicked.connect(self.import_files)
        pm = QtGui.QPixmap()
        pm.loadFromData(QtCore.QByteArray.fromBase64(link_icon), "png")
        self.ui.pushButton_link.setIcon(QtGui.QIcon(pm))
        self.ui.pushButton_link.clicked.connect(self.link_files)
        pm = QtGui.QPixmap()
        pm.loadFromData(QtCore.QByteArray.fromBase64(linked_import_icon), "png")
        self.ui.pushButton_import_from_linked.setIcon(QtGui.QIcon(pm))
        self.ui.pushButton_import_from_linked.clicked.connect(self.button_import_linked_file)
        pm = QtGui.QPixmap()
        pm.loadFromData(QtCore.QByteArray.fromBase64(to_link_icon), "png")
        self.ui.pushButton_export_to_linked.setIcon(QtGui.QIcon(pm))
        self.ui.pushButton_export_to_linked.clicked.connect(self.button_export_file_as_linked_file)
        pm = QtGui.QPixmap()
        pm.loadFromData(QtCore.QByteArray.fromBase64(doc_export_icon), "png")
        self.ui.pushButton_export.setIcon(QtGui.QIcon(pm))
        self.ui.pushButton_export.clicked.connect(self.export)
        pm = QtGui.QPixmap()
        pm.loadFromData(QtCore.QByteArray.fromBase64(plus_icon), "png")
        self.ui.pushButton_add_attribute.setIcon(QtGui.QIcon(pm))
        self.ui.pushButton_add_attribute.clicked.connect(self.add_attribute)
        pm = QtGui.QPixmap()
        pm.loadFromData(QtCore.QByteArray.fromBase64(doc_export_csv_icon), "png")
        self.ui.pushButton_export_attributes.setIcon(QtGui.QIcon(pm))
        self.ui.pushButton_export_attributes.clicked.connect(self.export_attributes)
        pm = QtGui.QPixmap()
        pm.loadFromData(QtCore.QByteArray.fromBase64(undo_icon), "png")
        self.ui.pushButton_undo.setIcon(QtGui.QIcon(pm))
        self.ui.pushButton_undo.clicked.connect(self.undo_file_rename)
        pm = QtGui.QPixmap()
        pm.loadFromData(QtCore.QByteArray.fromBase64(question_icon), "png")
        self.ui.pushButton_help.setIcon(QtGui.QIcon(pm))
        self.ui.pushButton_help.pressed.connect(self.help)
        self.ui.tableWidget.setTabKeyNavigation(False)
        self.ui.tableWidget.itemChanged.connect(self.cell_modified)
        self.ui.tableWidget.cellClicked.connect(self.cell_selected)
        self.ui.tableWidget.cellDoubleClicked.connect(self.cell_double_clicked)
        self.ui.tableWidget.setContextMenuPolicy(QtCore.Qt.ContextMenuPolicy.CustomContextMenu)
        self.ui.tableWidget.customContextMenuRequested.connect(self.table_menu)
        self.ui.tableWidget.setSelectionMode(QtWidgets.QAbstractItemView.SelectionMode.SingleSelection)
        self.ui.tableWidget.installEventFilter(self)
        self.ui.tableWidget.horizontalHeader().setContextMenuPolicy(QtCore.Qt.ContextMenuPolicy.CustomContextMenu)
        self.ui.tableWidget.horizontalHeader().customContextMenuRequested.connect(self.table_header_menu)
        self.ui.tableWidget.horizontalHeader().setToolTip(_("Right click header row to hide columns"))
        self.load_file_data()

    @staticmethod
    def help():
        """ Open help for transcribe section in browser. """

        url = "https://github.com/ccbogel/QualCoder/wiki/05-Files"
        webbrowser.open(url)

    def keyPressEvent(self, event):
        """ Used to activate buttons.
        Ctrl 0 to 9
        """
        key = event.key()
        mods = QtWidgets.QApplication.keyboardModifiers()
        # Ctrl 0 to 4
        if mods & QtCore.Qt.KeyboardModifier.ControlModifier:
            if key == QtCore.Qt.Key.Key_1:
                self.view()
                return
            if key == QtCore.Qt.Key.Key_2:
                self.import_files()
                return
            if key == QtCore.Qt.Key.Key_3:
                self.link_files()
                return
            if key == QtCore.Qt.Key.Key_4:
                self.create_text_file()
                return
            if key == QtCore.Qt.Key.Key_5:
                self.button_import_linked_file()
                return
            if key == QtCore.Qt.Key.Key_6:
                self.button_export_file_as_linked_file()
                return
            if key == QtCore.Qt.Key.Key_7:
                self.add_attribute()
                return
            if key == QtCore.Qt.Key.Key_8:
                self.export_attributes()
                return
            if key == QtCore.Qt.Key.Key_9:
                self.export()
                return
            if key == QtCore.Qt.Key.Key_0:
                self.help()
                return

    def eventFilter(self, object_, event):
        """ Using this event filter to

        Ctrl + A to show all rows
        Ctrl + Z Undo the last  deletion.
        """

        if type(event) == QtGui.QKeyEvent:
            key = event.key()
            mod = event.modifiers()
            if key == QtCore.Qt.Key.Key_A and mod == QtCore.Qt.KeyboardModifier.ControlModifier:
                for r in range(0, self.ui.tableWidget.rowCount()):
                    self.ui.tableWidget.setRowHidden(r, False)
                self.rows_hidden = False
                return True
        return False

    def table_header_menu(self, position):
        """ Used to show and hide columns """

        index_at = self.ui.tableWidget.indexAt(position)
        header_index = int(index_at.column())
        menu = QtWidgets.QMenu(self)
        action_show_all_columns = menu.addAction(_("Show all columns"))
        action_hide_column = None
        if header_index > 0:
            action_hide_column = menu.addAction(_("Hide column"))
        action_hide_columns_starting = menu.addAction(_("Hide columns starting with"))
        action_show_columns_starting = menu.addAction(_("Show columns starting with"))
        action = menu.exec(self.ui.tableWidget.mapToGlobal(position))
        if action == action_show_all_columns:
            for c in range(0, self.ui.tableWidget.columnCount()):
                self.ui.tableWidget.setColumnHidden(c, False)
            if not self.app.settings['showids']:
                self.ui.tableWidget.setColumnHidden(self.ID_COLUMN, True)
            return
        if action == action_hide_column:
            self.ui.tableWidget.setColumnHidden(header_index, True)
            return
        if action == action_hide_columns_starting:
            msg = _("Hide columns starting with:")
            hide_filter, ok = QtWidgets.QInputDialog.getText(self, _("Hide Columns"), msg,
                                                            QtWidgets.QLineEdit.EchoMode.Normal)
            for c in range(1, self.ui.tableWidget.columnCount()):
                h_text = self.ui.tableWidget.horizontalHeaderItem(c).text()
                if len(h_text) >= len(hide_filter) and hide_filter == h_text[:len(hide_filter)]:
                    self.ui.tableWidget.setColumnHidden(c, True)
        if action == action_show_columns_starting:
            msg = _("Show columns starting with:")
            show_filter, ok = QtWidgets.QInputDialog.getText(self, _("Show Columns"), msg,
                                                            QtWidgets.QLineEdit.EchoMode.Normal)
            for c in range(4, self.ui.tableWidget.columnCount()):
                h_text = self.ui.tableWidget.horizontalHeaderItem(c).text()
                if len(h_text) >= len(show_filter) and show_filter == h_text[:len(show_filter)]:
                    self.ui.tableWidget.setColumnHidden(c, False)
                else:
                    self.ui.tableWidget.setColumnHidden(c, True)

    def table_menu(self, position):
        """ Context menu for displaying table rows in differing order,
        hiding table rows, assigning case to file, file rename, export import from linked. """

        row = self.ui.tableWidget.currentRow()
        col = self.ui.tableWidget.currentColumn()
        item_text = self.ui.tableWidget.item(row, col).text()
        # Use these next few lines to use for moving a linked file into or an internal file out of the project folder
        mediapath = None
        risid = None
        try:
            id_ = int(self.ui.tableWidget.item(row, self.ID_COLUMN).text())
        except AttributeError:
            # Occurs if a table cell is not clicked, but click occurs elsewhere in container
            return
        for s in self.source:
            if s['id'] == id_:
                mediapath = s['mediapath']
                risid = s['risid']
        # Action cannot be None otherwise may default to one of the actions below depending on column clicked
        menu = QtWidgets.QMenu()
        menu.setStyleSheet("QMenu {font-size:" + str(self.app.settings['fontsize']) + "pt} ")
        action_view = menu.addAction(_("View"))
        action_view_original_text = None
        if mediapath is not None and len(mediapath) > 6 and (mediapath[:6] == '/docs/' or mediapath[:5] == 'docs:'):
            action_view_original_text = menu.addAction(_("view original text file"))
        action_filename_asc = None
        action_filename_desc = None
        action_type = None
        if col == self.NAME_COLUMN:
            action_filename_asc = menu.addAction(_("Order ascending"))
            action_filename_desc = menu.addAction(_("Order descending"))
            action_type = menu.addAction(_("File type order"))
        action_date_asc = None
        if col == self.DATE_COLUMN:
            action_date_asc = menu.addAction(_("Order ascending"))
        action_casename_asc = None
        action_assign_case = None
        if col == self.CASE_COLUMN:
            action_casename_asc = menu.addAction(_("Order ascending"))
            action_assign_case = menu.addAction(_("Assign case to file"))
        action_show_values_like = None
        if col != self.MEMO_COLUMN:
            action_show_values_like = menu.addAction(_("Show values like"))
        action_equals_value = menu.addAction(_("Show this value"))
        action_order_by_value_asc = None
        action_order_by_value_desc = None
        action_date_picker = None
        action_ref_apa = None
        action_ref_vancouver = None
        if col > self.CASE_COLUMN:
            action_order_by_value_asc = menu.addAction(_("Order ascending"))
            action_order_by_value_desc = menu.addAction(_("Order descending"))
            #if self.header_value_type[col] == "character" and "date" in self.header_labels[col].lower():
            if "date" in self.header_labels[col].lower():
                # Check that a character date can be entered
                cur = self.app.conn.cursor()
                cur.execute("select valuetype from attribute_type where caseOrFile='file' and name=?",
                            [self.header_labels[col], ])
                result = cur.fetchone()
                if result is not None and result[0] == "character":
                    action_date_picker = menu.addAction(_("Enter date"))
            if self.header_labels[col] in ("Ref_Authors", "Ref_Title", "Ref_Journal", "Ref_Type", "Ref_Year"):
                action_ref_apa = menu.addAction(_("Copy reference to clipboard. APA"))
                action_ref_vancouver = menu.addAction(_("Copy reference to clipboard. Vancouver"))
        action_rename = None
        action_export = None
        action_delete = None
        action_export_to_linked = None
        action_import_linked = None
        if col == self.NAME_COLUMN:
            action_rename = menu.addAction(_("Rename database entry"))
            action_export = menu.addAction(_("Export"))
            action_delete = menu.addAction(_("Delete"))
            if mediapath is None or mediapath == "" or (mediapath is not None and mediapath[0] == "/"):
                action_export_to_linked = menu.addAction(_("Move file to externally linked file"))
            if mediapath is not None and mediapath != "" and mediapath[0] != "/":
                action_import_linked = menu.addAction(_("Import linked file"))
        action_show_all = None
        if self.rows_hidden:
            action_show_all = menu.addAction(_("Show all rows Ctrl A"))
        action_url = None
        url_test = urlparse(item_text)
        if all([url_test.scheme, url_test.netloc]):
            action_url = menu.addAction(_("Open URL"))
        action = menu.exec(self.ui.tableWidget.mapToGlobal(position))
        if action is None:
            return
        if action == action_view:
            self.view()
            return
        if action == action_view_original_text:
            self.view_original_text_file(mediapath)
            return
        if self.av_dialog_open is not None:
            self.av_dialog_open.mediaplayer.stop()
            self.av_dialog_open = None
        if action == action_import_linked:
            self.import_linked_file(id_, mediapath)
        if action == action_export_to_linked:
            self.export_file_as_linked_file(id_, mediapath)
        if action == action_export:
            self.export()
        if action == action_delete:
            self.delete()
        if action == action_rename:
            self.rename_database_entry()
        if action == action_assign_case:
            self.assign_case_to_file()
        if action == action_filename_asc:
            self.load_file_data()
        if action == action_filename_desc:
            self.load_file_data("filename desc")
        if action == action_date_asc:
            self.load_file_data("date")
        if action == action_type:
            self.load_file_data("filetype")
        if action == action_casename_asc:
            self.load_file_data("casename")
        if action == action_order_by_value_asc:
            self.load_file_data("attribute asc:" + self.header_labels[col])
        if action == action_order_by_value_desc:
            self.load_file_data("attribute desc:" + self.header_labels[col])
        if action == action_equals_value:
            # Hide rows that do not match this value
            item_to_compare = self.ui.tableWidget.item(row, col)
            compare_text = item_to_compare.text()
            for r in range(0, self.ui.tableWidget.rowCount()):
                item = self.ui.tableWidget.item(r, col)
                text_ = item.text()
                if compare_text != text_:
                    self.ui.tableWidget.setRowHidden(r, True)
            self.rows_hidden = True
        if action == action_show_values_like:
            text_value, ok = QtWidgets.QInputDialog.getText(self, _("Text filter"), _("Show values like:"),
                                                       QtWidgets.QLineEdit.EchoMode.Normal)
            self.rows_hidden = True
            if ok and text_value != '':
                for r in range(0, self.ui.tableWidget.rowCount()):
                    if self.ui.tableWidget.item(r, col).text().find(text_value) == -1:
                        self.ui.tableWidget.setRowHidden(r, True)
        if action == action_show_all:
            for r in range(0, self.ui.tableWidget.rowCount()):
                self.ui.tableWidget.setRowHidden(r, False)
            self.rows_hidden = False
        if action == action_url:
            webbrowser.open(item_text)
        if action == action_date_picker:
            ui_memo = DialogMemo(self.app, "Date selector", "", "hide")
            ui_memo.ui.textEdit.hide()
            calendar = QtWidgets.QCalendarWidget()
            ui_memo.ui.gridLayout.addWidget(calendar, 0, 0, 1, 1)
            ok = ui_memo.exec()
            if ok:
                selected_date = calendar.selectedDate().toString("yyyy-MM-dd")
                self.ui.tableWidget.setItem(row, col, QtWidgets.QTableWidgetItem(selected_date))
            return
        if action == action_ref_apa:
            ris_obj = Ris(self.app)
            ris_obj.get_references(selected_ris=risid)
            apa = ris_obj.refs
            if not apa:
                return
            cb = QtWidgets.QApplication.clipboard()
            cb.setText(apa[0]['apa'].replace("\n", " "))
        if action == action_ref_vancouver:
            ris_obj = Ris(self.app)
            ris_obj.get_references(selected_ris=risid)
            vancouver = ris_obj.refs
            if not vancouver:
                return
            cb = QtWidgets.QApplication.clipboard()
            cb.setText(vancouver[0]['vancouver'].replace("\n", " "))

    def view_original_text_file(self, mediapath):
        """ View original text file.
         param:
         mediapath: String '/docs/' for internal 'docs:/' for external """

        if mediapath[:6] == "/docs/":
            media_path = self.app.project_path + "/documents/" + mediapath[6:]
            webbrowser.open(media_path)
            return
        if mediapath[:5] == "docs:":
            media_path = mediapath[5:]
            webbrowser.open(media_path)
            return
        logger.error("Cannot open text file in browser " + mediapath)
        print(f"manage_files.view_original_text_file. Cannot open text file in browser {mediapath}")

    def assign_case_to_file(self):
        """ Assign one or more cases to file. """

        row = self.ui.tableWidget.currentRow()
        fid = int(self.ui.tableWidget.item(row, self.ID_COLUMN).text())
        casenames = self.app.get_casenames()
        ui = DialogSelectItems(self.app, casenames, _("Delete files"), "multi")
        ok = ui.exec()
        if not ok:
            return
        selection = ui.get_selected()
        if not selection:
            return
        cur = self.app.conn.cursor()
        cur.execute("select fulltext from source where id=?", [fid])
        res = cur.fetchone()
        len_text = 0
        if res is not None and res[0] is not None:
            len_text = len(res[0])
        for case_ in selection:
            # Check if already linked file to case
            cur.execute("select * from case_text where caseid = ? and fid=? and pos0=? and pos1=?",
                        (case_['id'], fid, 0, len_text))
            result = cur.fetchall()
            if len(result) == 0:
                sql = "insert into case_text (caseid, fid, pos0, pos1, owner, date, memo) values(?,?,?,?,?,?,?)"
                cur.execute(sql, (case_['id'], fid, 0, len_text, self.app.settings['codername'],
                                  datetime.datetime.now().astimezone().strftime("%Y-%m-%d %H:%M:%S"), ""))
                self.app.conn.commit()
        # Visual feedback
        cases_text = self.get_cases_by_filename(self.ui.tableWidget.item(row, self.NAME_COLUMN).text())
        self.ui.tableWidget.item(row, self.CASE_COLUMN).setText(cases_text)

    def rename_database_entry(self):
        """ Rename the database entry of the file. """

        row = self.ui.tableWidget.currentRow()
        if row == -1:
            return
        existing_name = self.ui.tableWidget.item(row, self.NAME_COLUMN).text()
        filenames = []
        for s in self.source:
            filenames.append({'name': s['name']})
        ui = DialogAddItemName(self.app, filenames, _("Rename database entry"), existing_name)
        ui.ui.lineEdit.setText(existing_name)
        ui.exec()
        new_name = ui.get_new_name()
        if new_name is None:
            return
        cur = self.app.conn.cursor()
        cur.execute("update source set name=? where name=?", [new_name, existing_name])
        self.app.conn.commit()
        self.parent_text_edit.append(_("Renamed database file entry: ") + f"{existing_name} -> {new_name}")
        entry = {'old_name': existing_name, 'name': new_name,
                 'fid': int(self.ui.tableWidget.item(row, self.ID_COLUMN).text())}
        self.files_renamed.append(entry)
        self.ui.pushButton_undo.setEnabled(True)
        self.load_file_data()
        self.app.delete_backup = False
        self.update_files_in_dialogs()
        # update doc in vectorstore
        if self.app.settings['ai_enable'] == 'True':
            id = int(self.ui.tableWidget.item(row, self.ID_COLUMN).text())
            docs = self.app.get_file_texts(file_ids=[id])
            self.app.sources_vectorstore.import_document(docs[0]['id'], docs[0]['name'], docs[0]['fulltext'], True)

    def undo_file_rename(self):
        """ Undo file name rename. """

        if len(self.files_renamed) == 0:
            self.ui.pushButton_undo.setEnabled(False)
            # Could occur when file deleted
            return
        ui = DialogSelectItems(self.app, self.files_renamed, _("Undo file rename"), "single")
        ok = ui.exec()
        if not ok:
            return
        selection = ui.get_selected()
        if not selection:
            return
        filenames = self.app.get_filenames()
        for f in filenames:
            if f['name'] == selection['old_name']:
                Message(self.app, _("Cannot undo"), _("Another file has this name"), "warning").exec()
                self.files_renamed = [x for x in self.files_renamed if not (selection['fid'] == x.get('fid'))]
                if len(self.files_renamed) == 0:
                    self.ui.pushButton_undo.setEnabled(False)
                return
        cur = self.app.conn.cursor()
        cur.execute("update source set name=? where name=?", [selection['old_name'], selection['name']])
        self.app.conn.commit()
        self.parent_text_edit.append(_("Reversed renamed database file entry: ") +
                                     f"{selection['name']} -> {selection['old_name']}")
        self.load_file_data()
        if self.app.settings['ai_enable'] == 'True':
            self.app.sources_vectorstore.update_vectorstore()
        self.files_renamed = [x for x in self.files_renamed if not (selection['fid'] == x.get('fid'))]
        if len(self.files_renamed) == 0:
            self.ui.pushButton_undo.setEnabled(False)

    def button_export_file_as_linked_file(self):
        """ User presses button to export current row's file.
         Only to work with an exportable file. """

        if self.av_dialog_open is not None:
            self.av_dialog_open.mediaplayer.stop()
            self.av_dialog_open = None
        row = self.ui.tableWidget.currentRow()
        if row == -1:
            return
        mediapath = None
        id_ = int(self.ui.tableWidget.item(row, self.ID_COLUMN).text())
        for s in self.source:
            if s['id'] == id_:
                mediapath = s['mediapath']
        if id_ is None or mediapath is None:
            return
        if mediapath is None or (mediapath is not None and mediapath[0] == "/"):
            self.export_file_as_linked_file(id_, mediapath)

    def export_file_as_linked_file(self, id_, mediapath):
        """ Move an internal project file into an external location as a linked file.
        #TODO Do not export text files as linked files. e.g. internally created in database, or
        docx, txt, md, odt files.

        params:
            id_ : the file id, Integer
            mediapath: stored path to media, will be None for text files, or String
        """

        if self.av_dialog_open is not None:
            self.av_dialog_open.mediaplayer.stop()
            self.av_dialog_open = None
        options = QtWidgets.QFileDialog.Option.DontResolveSymlinks | QtWidgets.QFileDialog.Option.ShowDirsOnly
        directory = QtWidgets.QFileDialog.getExistingDirectory(None,
                                                               _("Select directory to save file"),
                                                               self.app.last_export_directory, options)
        if directory == "":
            return
        if directory != self.app.last_export_directory:
            self.app.last_export_directory = directory
        destination = self.app.last_export_directory
        file_directory = ""
        if mediapath is not None and mediapath[:6] == "/docs/":
            mediapath = "/documents/" + mediapath[6:]
        if mediapath is not None:
            file_directory = mediapath.split('/')[1]  # as [0] will be blank
            destination = directory + "/" + mediapath.split('/')[-1]
        if mediapath is None:
            # Some older text files, and QC internally created text Db entries have None as mediapath
            cur = self.app.conn.cursor()
            cur.execute("select name from source where id=?", [id_, ])
            name = cur.fetchone()[0]
            file_directory = "documents"
            mediapath = "/documents/" + name
            destination = directory + "/" + name
        msg = _("Export to ") + destination + "\n"
        try:
            move(self.app.project_path + mediapath, destination)
        except Exception as err:
            logger.warning(str(err))
            Message(self.app, _("Cannot export"), _("Cannot export as linked file\n") + str(err), "warning").exec()
            return
        new_mediapath = ""
        if file_directory == "documents":
            new_mediapath = "docs:" + destination
        if file_directory == "images":
            new_mediapath = "images:" + destination
        if file_directory == "audio":
            new_mediapath = "audio:" + destination
        if file_directory == "video":
            new_mediapath = "video:" + destination
        cur = self.app.conn.cursor()
        cur.execute("update source set mediapath=? where id=?", [new_mediapath, id_])
        self.parent_text_edit.append(msg)
        self.app.conn.commit()
        self.update_files_in_dialogs()
        self.load_file_data()
        self.app.delete_backup = False

    def button_import_linked_file(self):
        """ User presses button to import a linked file into the project folder.
        Only to work with an importable file. """

        if self.av_dialog_open is not None:
            self.av_dialog_open.mediaplayer.stop()
            self.av_dialog_open = None
        row = self.ui.tableWidget.currentRow()
        if row == -1:
            return
        mediapath = None
        id_ = int(self.ui.tableWidget.item(row, self.ID_COLUMN).text())
        for s in self.source:
            if s['id'] == id_:
                mediapath = s['mediapath']
        if id_ is None or mediapath is None:
            return
        if mediapath is not None and mediapath[0] != "/":
            self.import_linked_file(id_, mediapath)

    def import_linked_file(self, id_, mediapath):
        """ Import a linked file into the project folder, and change mediapath details. """

        if self.av_dialog_open is not None:
            self.av_dialog_open.mediaplayer.stop()
            self.av_dialog_open = None
        name_split1 = mediapath.split(":")[1]
        filename = name_split1.split('/')[-1]
        if mediapath[0:6] == "audio:":
            copyfile(mediapath[6:], self.app.project_path + "/audio/" + filename)
            mediapath = '/audio/' + filename
        if mediapath[0:6] == "video:":
            copyfile(mediapath[6:], self.app.project_path + "/video/" + filename)
            mediapath = '/video/' + filename
        if mediapath[0:7] == "images:":
            copyfile(mediapath[7:], self.app.project_path + "/images/" + filename)
            mediapath = '/images/' + filename
        # This must be the last if statement as mediapath can be None
        if mediapath[0:5] == "docs:":
            copyfile(mediapath[5:], self.app.project_path + "/documents/" + filename)
            mediapath = None
        cur = self.app.conn.cursor()
        cur.execute("update source set mediapath=? where id=?", [mediapath, id_])
        self.app.conn.commit()
        self.update_files_in_dialogs()
        self.load_file_data()
        self.app.delete_backup = False

    def check_attribute_placeholders(self):
        """ Files can be added after attributes are in the project.
         Need to add placeholder attribute values for these, if missing.
         Also,if a file is deleted, check and remove any isolated attribute values. """

        cur = self.app.conn.cursor()
        sql = "select id from source "
        cur.execute(sql)
        sources = cur.fetchall()
        sql = 'select name from attribute_type where caseOrFile ="file"'
        cur.execute(sql)
        attr_types = cur.fetchall()
        insert_sql = "insert into attribute (name, attr_type, value, id, date, owner) values(?,'file','',?,?,?)"
        for source in sources:
            for attribute in attr_types:
                sql = "select value from attribute where id=? and name=?"
                cur.execute(sql, (source[0], attribute[0]))
                res = cur.fetchone()
                if res is None:
                    placeholders = [attribute[0], source[0], datetime.datetime.now().strftime("%Y-%m-%d %H:%M:%S"),
                                    self.app.settings['codername']]
                    cur.execute(insert_sql, placeholders)
        self.app.conn.commit()

        # Check and delete attribute values where file has been deleted
        attribute_to_del_sql = "SELECT distinct attribute.id FROM  attribute where \
        attribute.id not in (select source.id from source) order by attribute.id asc"
        cur.execute(attribute_to_del_sql)
        res = cur.fetchall()
        for r in res:
            cur.execute("delete from attribute where attr_type='file' and id=?", [r[0], ])
            self.app.conn.commit()

    def export_attributes(self):
        """ Export attributes from table as a csv file. """

        if self.av_dialog_open is not None:
            self.av_dialog_open.mediaplayer.stop()
            self.av_dialog_open = None
        shortname = self.app.project_name.split(".qda")[0]
        filename = shortname + "_file_attributes.csv"
        exp_dlg = ExportDirectoryPathDialog(self.app, filename)
        filepath = exp_dlg.filepath
        if filepath is None:
            return
        cols = self.ui.tableWidget.columnCount()
        rows = self.ui.tableWidget.rowCount()
        header = [self.ui.tableWidget.horizontalHeaderItem(i).text() for i in range(0, cols)]
        with open(filepath, mode='w') as f:
            writer = csv.writer(f, delimiter=',', quotechar='"', quoting=csv.QUOTE_MINIMAL)
            writer.writerow(header)
            for r in range(0, rows):
                data = []
                for c in range(0, cols):
                    # Table cell may be a None type
                    cell = ""
                    try:
                        cell = self.ui.tableWidget.item(r, c).text()
                    except AttributeError:
                        pass
                    data.append(cell)
                writer.writerow(data)
        msg = _("File attributes csv file exported to: ") + filepath
        Message(self.app, _('Csv file Export'), msg).exec()
        self.parent_text_edit.append(msg)

    def load_file_data(self, order_by=""):
        """ Documents images and audio contain the filetype suffix.
        No suffix implies the 'file' was imported from a survey question or created internally.
        This also fills out the table header labels with file attribute names.
        Db versions < 5: Files with the '.transcribed' suffix mean they are associated with audio and
        video files.
        Db version 5+: av_text_id links the text file to the audio/video
        Obtain some file metadata to use in table tooltip.
        Fills table after data is loaded.
        param:
            order_by: string ""= name asc, "filename desc" = name desc,
            "date" = date, "filetype" = mediapath,
                "casename" = by alphabetic casename
                "attribute:attribute name" selected attribute - ascending
                "attribute desc: attribute name ttribute - descending
        """

        # check a placeholder attribute is present for the file, add if missing
        self.check_attribute_placeholders()
        self.source = []
        cur = self.app.conn.cursor()
        placeholders = None
        # Default alphabetic order
        sql = "select name, id, fulltext, mediapath, ifnull(memo,''), owner, date, av_text_id, risid from source order by upper(name)"
        if  order_by == "filename desc":
            sql += " desc"
        if order_by == "date":
            sql = "select name, id, fulltext, mediapath, ifnull(memo,''), owner, date, av_text_id, risid from source order by date, upper(name)"
        if order_by == "filetype":
            sql = "select name, id, fulltext, mediapath, ifnull(memo,''), owner, date, av_text_id, risid from source order by mediapath"
        if order_by == "casename":
            sql = "select distinct source.name, source.id, source.fulltext, source.mediapath, ifnull(source.memo,''), "
            sql += "source.owner, source.date, av_text_id "
            sql += "from source left join case_text on source.id=case_text.fid "
            sql += "left join cases on cases.caseid=case_text.caseid "
            sql += "order by cases.name, source.name "

        if order_by[:14] == "attribute asc:":
            attribute_name = order_by[14:]
            # Two types of ordering character or numeric
            cur.execute("select valuetype from attribute_type where name=?", [attribute_name])
            attr_type = cur.fetchone()[0]
            sql = "select source.name, source.id, fulltext, mediapath, ifnull(source.memo,''), source.owner, "
            sql += "source.date, av_text_id, risid from source join attribute on attribute.id = source.id "
            sql += " where attribute.attr_type = 'file' and attribute.name=? "
            if attr_type == "character":
                sql += "order by lower(attribute.value) asc "
            else:
                sql += "order by cast(attribute.value as numeric) asc"
            placeholders = [attribute_name]

        if order_by[:15] == "attribute desc:":
            attribute_name = order_by[15:]
            # two types of ordering character or numeric
            cur.execute("select valuetype from attribute_type where name=?", [attribute_name])
            attr_type = cur.fetchone()[0]
            sql = "select source.name, source.id, fulltext, mediapath, ifnull(source.memo,''), source.owner, "
            sql += "source.date, av_text_id, risid from source join attribute on attribute.id = source.id "
            sql += " where attribute.attr_type = 'file' and attribute.name=? "
            if attr_type == "character":
                sql += "order by lower(attribute.value) desc "
            else:
                sql += "order by cast(attribute.value as numeric) desc"
            placeholders = [attribute_name]

        if placeholders is not None:
            cur.execute(sql, placeholders)
        else:
            cur.execute(sql)
        result = cur.fetchall()
        for row in result:
            icon, metadata = self.get_icon_and_metadata(row[1])
            self.source.append({'name': row[0], 'id': row[1], 'fulltext': row[2],
                                'mediapath': row[3], 'memo': row[4], 'owner': row[5], 'date': row[6],
                                'av_text_id': row[7], 'risid': row[8], 'metadata': metadata, 'icon': icon,
                                'case': self.get_cases_by_filename(row[0]),
                                'attributes': []})

        self.header_labels = [_("Name"), _("Memo"), _("Date"), _("Id"), _("Case")]
        # Attributes
        sql = "select name from attribute_type where caseOrFile='file'"
        cur.execute(sql)
        attribute_names_res = cur.fetchall()
        self.attribute_names = []  # For AddAttribute dialog
        self.attribute_labels_ordered = []  # Help filling table more quickly
        for att_name in attribute_names_res:
            self.header_labels.append(att_name[0])
            self.attribute_labels_ordered.append(att_name[0])
            self.attribute_names.append({'name': att_name[0]})  # For AddAttribute dialog
        # Add list of attribute values to files, order matches header columns
        sql = "select ifnull(value, '') from attribute where attr_type='file' and attribute.name=? and id=?"
        for s in self.source:
            for att_name in self.attribute_labels_ordered:
                cur.execute(sql, [att_name, s['id']])
                res = cur.fetchone()
                if res:
                    tmp = res[0]
                    # For nicer display
                    if att_name == "Ref_authors":
                        tmp = tmp.replace(";", "\n")
                    s['attributes'].append(tmp)
        # Get reference for file, Vancouver and APA style
        # TODO

        self.fill_table()

    def get_icon_and_metadata(self, id_):
        """ Get metadata used in table tooltip.
        Called by: create_text_file, load_file_data
        param:
            id_  : integer source.id
        """

        cur = self.app.conn.cursor()
        cur.execute("select name, fulltext, mediapath from source where id=?", [id_])
        res = cur.fetchone()
        metadata = res[0] + "\n"
        pm = QtGui.QPixmap()
        pm.loadFromData(QtCore.QByteArray.fromBase64(text), "png")
        icon = QtGui.QIcon(pm)
        # Check if text file is a transcription and add details
        cur.execute("select name from source where av_text_id=?", [id_])
        tr_res = cur.fetchone()
        if tr_res is not None:
            metadata += _("Transcript for: ") + tr_res[0] + "\n"
            pm.loadFromData(QtCore.QByteArray.fromBase64(transcribed_text_icon), "png")
            icon = QtGui.QIcon(pm)
        if res[1] is not None and len(res[1]) > 0 and res[2] is None:
            metadata += _("Characters: ") + str(len(res[1]))
            return icon, metadata
        if res[2] is None:
            logger.debug("empty media path error")
            return icon, metadata
        if res[1] is not None and len(res[1]) > 0 and res[2][0:5] == 'docs:':
            metadata += _("Characters: ") + str(len([res[1]]))
            pm = QtGui.QPixmap()
            pm.loadFromData(QtCore.QByteArray.fromBase64(text_link), "png")
            icon = QtGui.QIcon(pm)
            return icon, metadata

        abs_path = ""
        if 'audio:' == res[2][0:6]:
            abs_path = res[2][6:]
        elif 'video:' == res[2][0:6]:
            abs_path = res[2][6:]
        elif 'images:' == res[2][0:7]:
            abs_path = res[2][7:]
        else:
            abs_path = self.app.project_path + res[2]

        if res[2][:8] == "/images/":
            pm = QtGui.QPixmap()
            pm.loadFromData(QtCore.QByteArray.fromBase64(picture), "png")
            icon = QtGui.QIcon(pm)
            # w = 0
            # h = 0
            try:
                image = Image.open(abs_path)
                w, h = image.size
            except (FileNotFoundError, PIL.UnidentifiedImageError):
                metadata += _("Cannot locate media. ") + abs_path
                return icon, metadata
            metadata += f"W: {w} x H: {h}"
        if res[2][:7] == "images:":
            pm = QtGui.QPixmap()
            pm.loadFromData(QtCore.QByteArray.fromBase64(picture_link), "png")
            icon = QtGui.QIcon(pm)
            # w = 0
            # h = 0
            try:
                image = Image.open(abs_path)
                w, h = image.size
            except (FileNotFoundError, PIL.UnidentifiedImageError, AttributeError):
                metadata += _("Cannot locate media. ") + abs_path
                return icon, metadata
            metadata += f"W: {w} x H: {h}"
        if res[2][:7] == "/video/":
            pm = QtGui.QPixmap()
            pm.loadFromData(QtCore.QByteArray.fromBase64(play), "png")
            icon = QtGui.QIcon(pm)
        if res[2][:6] == "video:":
            pm = QtGui.QPixmap()
            pm.loadFromData(QtCore.QByteArray.fromBase64(play_link), "png")
            icon = QtGui.QIcon(pm)
        if res[2][:7] == "/audio/":
            pm = QtGui.QPixmap()
            pm.loadFromData(QtCore.QByteArray.fromBase64(sound), "png")
            icon = QtGui.QIcon(pm)
        if res[2][:6] == "audio:":
            pm = QtGui.QPixmap()
            pm.loadFromData(QtCore.QByteArray.fromBase64(sound_link), "png")
            icon = QtGui.QIcon(pm)
        if res[2][:6] in ("/audio", "audio:", "/video", "video:"):
            if not os.path.exists(abs_path):
                metadata += _("Cannot locate media. ") + abs_path
                return icon, metadata
            if vlc:
                try:
                    instance = vlc.Instance()
                    media = instance.media_new(abs_path)
                    media.parse()
                    msecs = media.get_duration()
                    duration_txt = msecs_to_hours_mins_secs(msecs)
                    metadata += _("Duration: ") + duration_txt
                    return icon, metadata
                except AttributeError as err:
                    logger.warning(str(err))
                    metadata += _("Cannot locate media. ") + abs_path + "\n" + str(err)
                    return icon, metadata
            else:
                metadata += _("Cannot get media duration.\nVLC not installed.")
                return icon, metadata
        bytes_ = 0
        try:
            bytes_ = os.path.getsize(abs_path)
        except OSError:
            pass
        metadata += f"\nBytes: {bytes_}"
        if 1024 < bytes_ < 1024 * 1024:
            metadata += f"  {int(bytes_ / 1024)}KB"
        if bytes_ > 1024 * 1024:
            metadata += f"  {int(bytes_ / 1024 / 1024)}MB"
        # Get case names linked to the file
        txt = self.get_cases_by_filename(res[0])
        if txt != "":
            metadata += "\n" + _("Case linked:") + "\n" + txt
        return icon, metadata

    def get_cases_by_filename(self, name):
        """ Called by get_icon_and_metadata, get_file_data
        param: name String of filename """

        cur = self.app.conn.cursor()
        # Case_text is the table, but this also links av and images
        sql = "select distinct cases.name from cases join case_text on case_text.caseid=cases.caseid "
        sql += "join source on source.id=case_text.fid where source.name=? "
        text_ = ""
        cur.execute(sql, [name, ])
        res = cur.fetchall()
        if res:
            for r in res:
                text_ += r[0] + ";"
            text_ = text_[:-1]
        return text_

    def add_attribute(self):
        """ When add button pressed, opens the AddAtribute dialog to get new attribute text.
        Then get the attribute type through a dialog.
        AddAttribute dialog checks for duplicate attribute name.
        New attribute is added to the model and database.
        Reserved attribute words - used for imported references:
        Ref_Type (Type of Reference) – character variable
        Ref_Author (authors list) – character
        Ref_Title – character
        Ref_Year (of publication) – numeric
        Ref_Journal - character
        """

        if self.av_dialog_open is not None:
            self.av_dialog_open.mediaplayer.stop()
            self.av_dialog_open = None
        ui = DialogAddAttribute(self.app)
        ok = ui.exec()
        if not ok:
            return
        name = ui.new_name
        value_type = ui.value_type
        if name == "":
            return
        self.attribute_names.append({'name': name})
        # update attribute_type list and database
        now_date = str(datetime.datetime.now().strftime("%Y-%m-%d %H:%M:%S"))
        cur = self.app.conn.cursor()
        cur.execute("insert into attribute_type (name,date,owner,memo,caseOrFile, valuetype) values(?,?,?,?,?,?)",
                    (name, now_date, self.app.settings['codername'], "", 'file', value_type))
        self.app.conn.commit()
        self.app.delete_backup = False
        sql = "select id from source"
        cur.execute(sql)
        ids = cur.fetchall()
        for id_ in ids:
            sql = "insert into attribute (name, value, id, attr_type, date, owner) values (?,?,?,?,?,?)"
            cur.execute(sql, (name, "", id_[0], 'file', now_date, self.app.settings['codername']))
        self.app.conn.commit()
        self.load_file_data()
        self.fill_table()
        self.parent_text_edit.append(_("Attribute added to files: ") + name + ", " + _("type") + ": " + value_type)

    def cell_double_clicked(self):
        """ View file """

        y = self.ui.tableWidget.currentColumn()
        if y == self.NAME_COLUMN:
            self.view()

    def cell_selected(self):
        """ When the table widget memo cell is selected display the memo.
        Update memo text, or delete memo by clearing text.
        If a new memo, also show in table widget by displaying MEMO in the memo column. """

        x = self.ui.tableWidget.currentRow()
        y = self.ui.tableWidget.currentColumn()
        self.ui.label_file.setText(_("File") + ": " + self.source[x]['name'])
        if y == self.MEMO_COLUMN:
            name = self.source[x]['name'].lower()
            cur = self.app.conn.cursor()
            # Need to dynamically get the memo text in case it has been changed in a coding dialog
            cur.execute('select memo from source where id=?', [self.source[x]['id']])
            self.source[x]['memo'] = cur.fetchone()[0]
            if name[-5:] == ".jpeg" or name[-4:] in ('.jpg', '.png', '.gif'):
                ui = DialogMemo(self.app, _("Memo for file ") + self.source[x]['name'],
                                self.source[x]['memo'])
                ui.exec()
                self.source[x]['memo'] = ui.memo
                cur.execute('update source set memo=? where id=?', (ui.memo, self.source[x]['id']))
                self.app.conn.commit()
            else:
                ui = DialogMemo(self.app, _("Memo for file ") + self.source[x]['name'],
                                self.source[x]['memo'])
                ui.exec()
                self.source[x]['memo'] = ui.memo
                cur = self.app.conn.cursor()
                cur.execute('update source set memo=? where id=?', (ui.memo, self.source[x]['id']))
                self.app.conn.commit()
            if self.source[x]['memo'] == "":
                self.ui.tableWidget.setItem(x, self.MEMO_COLUMN, QtWidgets.QTableWidgetItem())
            else:
                self.ui.tableWidget.setItem(x, self.MEMO_COLUMN, QtWidgets.QTableWidgetItem("Memo"))

    def cell_modified(self):
        """ Attribute values can be changed.
        """

        x = self.ui.tableWidget.currentRow()
        y = self.ui.tableWidget.currentColumn()

        # Update attribute value
        if y > self.CASE_COLUMN:
            value = str(self.ui.tableWidget.item(x, y).text()).strip()
            attribute_name = self.header_labels[y]
            cur = self.app.conn.cursor()
            # Check numeric for numeric attributes, clear "" if it cannot be cast
            cur.execute("select valuetype from attribute_type where caseOrFile='file' and name=?", (attribute_name,))
            result = cur.fetchone()
            if result is None:
                return
            if result[0] == "numeric":
                try:
                    float(value)
                except ValueError:
                    self.ui.tableWidget.item(x, y).setText("")
                    value = ""
                    msg = _("This attribute is numeric")
                    Message(self.app, _("Warning"), msg, "warning").exec()

            cur.execute("update attribute set value=? where id=? and name=? and attr_type='file'",
                        (value, self.source[x]['id'], attribute_name))
            self.app.conn.commit()

            # Update self.source[attributes]
            # Add list of attribute values to files, order matches header columns
            sql = "select ifnull(value, '') from attribute where attr_type='file' and attribute.name=? and id=?"
            self.source[x]['attributes'] = []
            for att_name in self.attribute_labels_ordered:
                cur.execute(sql, [att_name, self.source[x]['id']])
                res = cur.fetchone()
                if res:
                    tmp = res[0]
                    # For nicer display
                    if att_name == "Ref_authors":
                        tmp = tmp.replace(";", "\n")
                    self.source[x]['attributes'].append(tmp)

            self.app.delete_backup = False
            self.ui.tableWidget.resizeColumnsToContents()

    def view(self):
        """ View and edit text file contents.
        Alternatively view an image, audio or video media. """

        if self.av_dialog_open is not None:
            self.av_dialog_open.mediaplayer.stop()
            self.av_dialog_open = None
        x = self.ui.tableWidget.currentRow()
        self.ui.tableWidget.selectRow(x)
        if self.source[x]['mediapath'] is not None and 'docs:' != self.source[x]['mediapath'][0:5]:
            if len(self.source[x]['mediapath']) > 6 and self.source[x]['mediapath'][:7] in ("/images", "images:"):
                self.view_image(x)
                return
            if len(self.source[x]['mediapath']) > 5 and self.source[x]['mediapath'][:6] in ("/video", "video:"):
                self.view_av(x)
                return
            if len(self.source[x]['mediapath']) > 5 and self.source[x]['mediapath'][:6] in ("/audio", "audio:"):
                self.view_av(x)
                return
        ui = DialogEditTextFile(self.app, self.source[x]['id'])
        ui.exec()
        # Get fulltext if changed (for metadata)
        cur = self.app.conn.cursor()
        cur.execute("select fulltext from source where id=?", [self.source[x]['id']])
        res = cur.fetchone()
        fulltext = ""
        if res is not None:
            fulltext = res[0]
        self.source[x]['fulltext'] = fulltext

    def view_av(self, x):
        """ View an audio or video file. Edit the memo. Edit the transcript file.
        Added try block in case VLC bindings do not work.
        Uses a non-modal dialog.

        param:
            x  :  row number Integer
        """

        if not vlc:
            msg = _("VLC not installed cannot play audio or video.")
            Message(self.app, _('View AV error'), msg, "warning").exec()
            return
        # Check media exists
        abs_path = ""
        if self.source[x]['mediapath'][0:6] in ('/audio', '/video'):
            abs_path = self.app.project_path + self.source[x]['mediapath']
        if self.source[x]['mediapath'][0:6] in ('audio:', 'video:'):
            abs_path = self.source[x]['mediapath'][6:]
        if not os.path.exists(abs_path):
            self.parent_text_edit.append(_("Bad link or non-existent file ") + abs_path)
            return
        try:
            ui = DialogViewAV(self.app, self.source[x])
            # ui.exec()  # this dialog does not display well on Windows 10 so trying .show()
            # The vlc window becomes unmovable and not resizable
            self.av_dialog_open = ui
            ui.show()
            if self.source[x]['memo'] == "":
                self.ui.tableWidget.setItem(x, self.MEMO_COLUMN, QtWidgets.QTableWidgetItem())
            else:
                self.ui.tableWidget.setItem(x, self.MEMO_COLUMN, QtWidgets.QTableWidgetItem(_("Memo")))
        except Exception as err:
            logger.warning(str(err))
            Message(self.app, _('view AV error'), str(err), "warning").exec()
            self.av_dialog_open = None
            return

    def view_image(self, x):
        """ View an image file and edit the image memo.

        param:
            x  :  row number Integer
        """

        # Check image exists
        abs_path = ""
        if self.source[x]['mediapath'][:7] == "images:":
            abs_path = self.source[x]['mediapath'][7:]
        else:
            abs_path = self.app.project_path + self.source[x]['mediapath']
        if not os.path.exists(abs_path):
            self.parent_text_edit.append(_("Bad link or non-existent file ") + abs_path)
            return
        ui = DialogViewImage(self.app, self.source[x])
        ui.exec()
        memo = ui.ui.textEdit.toPlainText()
        if self.source[x]['memo'] != memo:
            self.source[x]['memo'] = memo
            cur = self.app.conn.cursor()
            cur.execute('update source set memo=? where id=?', (self.source[x]['memo'],
                                                                self.source[x]['id']))
            self.app.conn.commit()
        if self.source[x]['memo'] == "":
            self.ui.tableWidget.setItem(x, self.MEMO_COLUMN, QtWidgets.QTableWidgetItem())
        else:
            self.ui.tableWidget.setItem(x, self.MEMO_COLUMN, QtWidgets.QTableWidgetItem(_("Memo")))

    def create_text_file(self):
        """ Create a new text file by entering text into the dialog.
        Implements the QtDesigner memo dialog. """

        if self.av_dialog_open is not None:
            self.av_dialog_open.mediaplayer.stop()
            self.av_dialog_open = None
        ui = DialogAddItemName(self.app, self.source, _('New File'), _('Enter file name'))
        ui.exec()
        name = ui.get_new_name()
        if name is None:
            return

        # Create entry details to add to self.source and to database
        item = {'name': name, 'id': -1, 'fulltext': '', 'memo': "",
                 'owner': self.app.settings['codername'], 'date': datetime.datetime.now().strftime("%Y-%m-%d %H:%M:%S"),
                 'mediapath': None, 'icon': None, 'metadata': '', 'case': ""}
        # Update database
        cur = self.app.conn.cursor()
        cur.execute("insert into source(name,fulltext,mediapath,memo,owner,date) values(?,?,?,?,?,?)",
                    (
                        item['name'], item['fulltext'], item['mediapath'], item['memo'], item['owner'],
                        item['date']))
        self.app.conn.commit()
        cur.execute("select last_insert_rowid()")
        id_ = cur.fetchone()[0]
        item['id'] = id_
        ui = DialogEditTextFile(self.app, id_)
        ui.exec()
        icon, metadata = self.get_icon_and_metadata(id_)
        item['icon'] = icon
        item['metadata'] = metadata
        item['attributes'] = []
        # Add file attribute placeholders
        att_sql = 'select name from attribute_type where caseOrFile ="file"'
        cur.execute(att_sql)
        attr_types = cur.fetchall()
        insert_sql = "insert into attribute (name, attr_type, value, id, date, owner) values(?,'file','',?,?,?)"
        for a in attr_types:
            placeholders = [a[0], id_, datetime.datetime.now().strftime("%Y-%m-%d %H:%M:%S"),
                            self.app.settings['codername']]
            cur.execute(insert_sql, placeholders)
            self.app.conn.commit()
            item['attributes'].append('')
        self.update_files_in_dialogs()
        self.parent_text_edit.append(_("File created: ") + item['name'])
        self.source.append(item)
        self.fill_table()
        self.app.delete_backup = False

    def link_files(self):
        """ Trigger to link to file location. """

        if self.av_dialog_open is not None:
            self.av_dialog_open.mediaplayer.stop()
            self.av_dialog_open = None
        self.import_files(True)

    def import_files(self, link=False):
        """ Import files and store into relevant directories (documents, images, audio, video).
        Convert documents to plain text and store this in data.qda
        Can import from plain text files, also import from html, odt, docx and md.
        md is text Markdown format.
        Note importing from html, odt, docx all formatting is lost.
        Imports images as jpg, jpeg, png which are stored in an images directory.
        Imports audio as mp3, wav, m4a which are stored in an audio directory.
        Imports video as mp4, mov, ogg, wmv which are stored in a video directory.

        param:
            link:   False - files are imported into project folder,
                    True- files are linked and not imported
        """

        if self.av_dialog_open is not None:
            self.av_dialog_open.mediaplayer.stop()
            self.av_dialog_open = None
        response = QtWidgets.QFileDialog.getOpenFileNames(None, _('Open file'),
                                                          self.default_import_directory,
                                                          options=QtWidgets.QFileDialog.Option.DontUseNativeDialog
                                                          )
        imports = response[0]
        if not imports:
            return
        known_file_type = False
        name_split = imports[0].split("/")
        temp_filename = name_split[-1]
        self.default_import_directory = imports[0][0:-len(temp_filename)]
        pdf_msg = ""
        for f in imports:
            link_path = ""
            if link:
                link_path = f
            # Check file size, any files over 2Gb are linked and not imported internally
            fileinfo = os.stat(f)
            if fileinfo.st_size >= 2147483647:
                link_path = f
            # Need process events, if many large files are imported, leaves the FileDialog open and covering the screen.
            QtWidgets.QApplication.processEvents()
            filename = f.split("/")[-1]
            destination = self.app.project_path
            if f.split('.')[-1].lower() in ('docx', 'odt', 'txt', 'htm', 'html', 'epub', 'md'):
                destination += "/documents/" + filename
                if link_path == "":
                    copyfile(f, destination)
                    self.load_file_text(f)
                else:
                    self.load_file_text(f, "docs:" + link_path)
                known_file_type = True
            if f.split('.')[-1].lower() == 'pdf':
                destination += "/documents/" + filename
                '''# Try and remove encryption from pdf if a simple encryption, for Linux
                if platform.system() == "Linux":
                    process = subprocess.Popen(["qpdf", "--decrypt", f, destination],
                                               stdout=subprocess.PIPE)
                    process.wait()
                    if link_path == "":
                        self.load_file_text(destination)
                    else:
                        self.load_file_text(destination, "docs:" + link_path)
                        try:
                            os.remove(destination)
                        except OSError as err:
                            logger.warning(
                                "Remove decrypted pdf linked file from /documents\n" + destination + "\n" + str(err))
                else:
                    # qpdf decrypt not implemented for windows, OSX.  Warn user of encrypted PDF
                    pdf_msg = _(
                        "Sometimes pdfs are encrypted, download and decrypt using qpdf before trying to load the pdf")
                    # Message(self.app, _('If import error occurs'), msg, "warning").exec()'''
                if link_path == "":
                    copyfile(f, destination)
                    self.load_file_text(f)
                else:
                    self.load_file_text(f, "docs:" + link_path)
                known_file_type = True

            # Media files
            if f.split('.')[-1].lower() in ('jpg', 'jpeg', 'png'):
                if link_path == "":
                    destination += "/images/" + filename
                    copyfile(f, destination)
                    self.load_media_reference("/images/" + filename)
                else:
                    self.load_media_reference("images:" + link_path)
                known_file_type = True
            if f.split('.')[-1].lower() in ('wav', 'mp3', 'm4a'):
                if link_path == "":
                    destination += "/audio/" + filename
                    copyfile(f, destination)
                    self.load_media_reference("/audio/" + filename)
                else:
                    self.load_media_reference("audio:" + link_path)
                known_file_type = True
            if f.split('.')[-1].lower() in ('mkv', 'mov', 'mp4', 'ogg', 'wmv'):
                if link_path == "":
                    destination += "/video/" + filename
                    copyfile(f, destination)
                    self.load_media_reference("/video/" + filename)
                else:
                    self.load_media_reference("video:" + link_path)
                known_file_type = True
            if not known_file_type:
                Message(self.app, _('Unknown file type'),
                        _("Trying to import as text") + ":\n" + f,
                        "warning")
                destination += "/documents/" + filename
                if link_path == "":
                    try:
                        self.load_file_text(f)
                    except Exception as err:
                        print(err)
                        logger.warning(str(err))
                    try:
                        copyfile(f, destination)
                    except OSError as err:
                        logger.warning(str(err))
                        Message(self.app, _('Unknown file type'), _("Cannot import file") + ":\n" + f, "warning")
                else:
                    try:
                        self.load_file_text(f, "docs:" + link_path)
                    except Exception as err:
                        logger.warning(str(err))
                        Message(self.app, _('Unknown file type'), _("Cannot import file") + ":\n" + f, "warning")
        if pdf_msg != "":
            self.parent_text_edit.append(pdf_msg)
        self.load_file_data()
        self.fill_table()
        self.app.delete_backup = False
        self.update_files_in_dialogs()

    def update_files_in_dialogs(self):
        """ Update files list in any opened dialogs:
         DialogReportCodes, DialogCodeText, DialogCodeAV, DialogCodeImage """

        contents = self.tab_coding.layout()
        if contents is not None:
            for i in reversed(range(contents.count())):
                c = contents.itemAt(i).widget()
                if isinstance(c, DialogCodeImage):
                    c.get_files()
                if isinstance(c, DialogCodeAV):
                    c.get_files()
                if isinstance(c, DialogCodeText):
                    c.get_files()
                if isinstance(c, DialogCodePdf):
                    c.get_files()
        contents = self.tab_reports.layout()
        if contents is not None:
            # Examine widgets in layout
            for i in reversed(range(contents.count())):
                c = contents.itemAt(i).widget()
                if isinstance(c, DialogReportCodes):
                    c.get_files_and_cases()

    def load_media_reference(self, mediapath):
        """ Load media reference information for all file types.

        param:
            mediapath: QualCoder project folder path OR external link path to file
                       External link path contains prefix 'docs:', 'images:, 'audio:', 'video:'
        """

        # check for duplicated filename and update model, widget and database
        name_split = mediapath.split("/")
        filename = name_split[-1]
        if any(d['name'] == filename for d in self.source):
            QtWidgets.QMessageBox.warning(self, _('Duplicate file'), _("Duplicate filename.\nFile not imported"))
            return
        entry = {'name': filename, 'id': -1, 'fulltext': None, 'memo': "", 'mediapath': mediapath,
                 'owner': self.app.settings['codername'], 'date': datetime.datetime.now().strftime("%Y-%m-%d %H:%M:%S"),
                 'av_text_id': None}
        cur = self.app.conn.cursor()
        cur.execute("insert into source(name,memo,owner,date, mediapath, fulltext) values(?,?,?,?,?,?)",
                    (
                        entry['name'], entry['memo'], entry['owner'], entry['date'], entry['mediapath'],
                        entry['fulltext']))
        self.app.conn.commit()
        cur.execute("select last_insert_rowid()")
        id_ = cur.fetchone()[0]
        entry['id'] = id_
        msg = entry['name']
        if ':' in mediapath:
            msg += _(" linked")
        else:
            msg += _(" imported.")
        self.parent_text_edit.append(msg)
        self.source.append(entry)

        # Create an empty transcription file for audio and video
        if mediapath[:6] in ("/audio", "audio:", "/video", "video:"):
            entry = {'name': filename + ".txt", 'id': -1, 'fulltext': "", 'mediapath': None, 'memo': "",
                     'owner': self.app.settings['codername'],
                     'date': datetime.datetime.now().strftime("%Y-%m-%d %H:%M:%S"),
                     'av_text_id': None}
            cur = self.app.conn.cursor()
            cur.execute("insert into source(name,fulltext,mediapath,memo,owner,date) values(?,?,?,?,?,?)",
                        (entry['name'], entry['fulltext'], entry['mediapath'], entry['memo'], entry['owner'],
                         entry['date']))
            self.app.conn.commit()
            cur.execute("select last_insert_rowid()")
            tr_id = cur.fetchone()[0]
            entry['id'] = tr_id
            # Update av file entry with av_text_id link to this text file
            cur.execute("update source set av_text_id=? where id=?", [tr_id, id_])
            self.app.conn.commit()
            
            # add doc to vectorstore
            if self.app.settings['ai_enable'] == 'True':
                self.app.sources_vectorstore.import_document(entry['id'], entry['name'], entry['fulltext'], update=True)

            # Add file attribute placeholders
            att_sql = 'select name from attribute_type where caseOrFile ="file"'
            cur.execute(att_sql)
            attr_types = cur.fetchall()
            insert_sql = "insert into attribute (name, attr_type, value, id, date, owner) values(?,'file','',?,?,?)"
            for a in attr_types:
                placeholders = [a[0], tr_id, datetime.datetime.now().strftime("%Y-%m-%d %H:%M:%S"),
                                self.app.settings['codername']]
                cur.execute(insert_sql, placeholders)
                self.app.conn.commit()

            self.parent_text_edit.append(entry['name'] + _(" created."))
            self.source.append(entry)

    def load_file_text(self, import_file, link_path=""):
        """ Import from file types of odt, docx pdf, epub, txt, html, htm.
        Implement character detection for txt imports.
        Loading pdf text. I have removed additional line breaks. See commented sections below.
        Removing these allows the pdf to be coded in Code_text and Code_pdf without positional shifting problems.

        param:
            import_file: filepath of file to be imported, String
            link_path:  filepath of file to be linked, String
        """

        if self.av_dialog_open is not None:
            self.av_dialog_open.mediaplayer.stop()
            self.av_dialog_open = None
        text_ = ""
        # Import from odt
        if import_file[-4:].lower() == ".odt":
            text_ = self.convert_odt_to_text(import_file)
            text_ = text_.replace("\n", "\n\n")  # add line to paragraph spacing for visual format
        # Import from docx
        if import_file[-5:].lower() == ".docx":
            document = opendocx(import_file)
            list_ = getdocumenttext(document)
            text_ = "\n\n".join(list_)  # add line to paragraph spacing for visual format
        # Import from epub
        if import_file[-5:].lower() == ".epub":
            book = epub.read_epub(import_file)
            for d in book.get_items_of_type(ebooklib.ITEM_DOCUMENT):
                try:
                    bytes_ = d.get_body_content()
                    string = bytes_.decode('utf-8')
                    text_ += html_to_text(string) + "\n\n"  # add line to paragraph spacing for visual format
                except TypeError as err:
                    logger.debug("ebooklib get_body_content error " + str(err))
        # Import PDF
        if import_file[-4:].lower() == '.pdf':
            pdf_file = open(import_file, 'rb')
            resource_manager = PDFResourceManager()
            laparams = LAParams()
            # laparams.char_margin = 1.0
            # laparams.word_margin = 1.0
            device = PDFPageAggregator(resource_manager, laparams=laparams)
            interpreter = PDFPageInterpreter(resource_manager, device)
            pages_generator = PDFPage.get_pages(pdf_file)  # Generator PDFpage objects
            text_ = ""
            for i, page in enumerate(pages_generator):
                self.pdf_page_text = ""
                interpreter.process_page(page)
                layout = device.get_result()
                for lobj in layout:
                    self.get_item_and_hierarchy(page, lobj)
                text_ += self.pdf_page_text

        # Import from html
        if import_file[-5:].lower() == ".html" or import_file[-4:].lower() == ".htm":
            import_errors = 0
            # load and autodetect encoding
            html_text = str(from_path(import_file).best())            
            text_ = html_to_text(html_text)
            if import_errors > 0:
                Message(self.app, _("Warning"), str(import_errors) + _(" lines not imported"), "warning").exec()
        # Try importing as a plain text file.
        # TODO https://stackoverflow.com/questions/436220/how-to-determine-the-encoding-of-text
        # ==> suggestion: use the new lib "charset_normalizer" as I did above with html-import  
        # coding = chardet.detect(file.content).get('encoding')
        # text = file.content[:10000].decode(coding)
        if text_ == "":
            import_errors = 0
            try:
                # can get UnicodeDecode Error on Windows so using error handler
                with open(import_file, "r", encoding="utf-8", errors="backslashreplace") as sourcefile:
                    while 1:
                        line = sourcefile.readline()
                        if not line:
                            break
                        try:
                            text_ += line
                        except Exception as err:
                            logger.warning("Importing plain text file, line ignored: " + str(err))
                            import_errors += 1
                    if text_[0:6] == "\ufeff":  # associated with notepad files
                        text_ = text_[6:]
            except Exception as err:
                logger.warning(str(err))
                Message(self.app, _("Warning"), _("Cannot import") + str(import_file) + "\n" + str(err),
                        "warning").exec()
                return
            if import_errors > 0:
                Message(self.app, _("Warning"), str(import_errors) + _(" lines not imported"), "warning").exec()
                logger.warning(import_file + ": " + str(import_errors) + _(" lines not imported"))
        # Import of text file did not work
        if text_ == "":
            Message(self.app, _("Warning"),
                    _("Cannot import ") + str(import_file) + "\nPlease check if the file is empty.", "warning").exec()
            return
        # Final checks: check for duplicated filename and update model, widget and database
        name_split = import_file.split("/")
        filename = name_split[-1]
        if any(d['name'] == filename for d in self.source):
            QtWidgets.QMessageBox.warning(self, _('Duplicate file'),
                                          _("Duplicate filename.\nFile not imported"))
            return

        # Internal storage
        mediapath = "/docs/" + filename
        if link_path != "":
            mediapath = link_path
        entry = {'name': filename, 'id': -1, 'fulltext': text_, 'mediapath': mediapath, 'memo': "",
                 'owner': self.app.settings['codername'], 'date': datetime.datetime.now().strftime("%Y-%m-%d %H:%M:%S")}
        cur = self.app.conn.cursor()
        # logger.debug("type fulltext: " + str(type(entry['fulltext'])))
        cur.execute("insert into source(name,fulltext,mediapath,memo,owner,date) values(?,?,?,?,?,?)",
                    (
                        entry['name'], entry['fulltext'], entry['mediapath'], entry['memo'], entry['owner'],
                        entry['date']))
        self.app.conn.commit()
        cur.execute("select last_insert_rowid()")
        id_ = cur.fetchone()[0]
        entry['id'] = id_

        # Add file attribute placeholders
        att_sql = 'select name from attribute_type where caseOrFile ="file"'
        cur.execute(att_sql)
        attr_types = cur.fetchall()
        insert_sql = "insert into attribute (name, attr_type, value, id, date, owner) values(?,'file','',?,?,?)"
        for a in attr_types:
            placeholders = [a[0], id_, datetime.datetime.now().strftime("%Y-%m-%d %H:%M:%S"),
                            self.app.settings['codername']]
            cur.execute(insert_sql, placeholders)
            self.app.conn.commit()
            
        # add doc to vectorstore
        if self.app.settings['ai_enable'] == 'True':
            self.app.sources_vectorstore.import_document(entry['id'], entry['name'], entry['fulltext'], update=True)
            
        msg = entry['name']
        if link_path == "":
            msg += _(" imported")
        else:
            msg += _(" linked")
        self.parent_text_edit.append(msg)
        self.source.append(entry)

    # Pdf loading method
    def get_item_and_hierarchy(self, page, lobj: Any):
        """ Get text item details add to page_dict, with descendants.
        Use LTextLine as this object can be parsed in Code_pdf for font size and colour.
        """

        if isinstance(lobj, LTTextLine):  # Do not use LTTextBox
            obj_text = lobj.get_text()
            # Fix Pdfminer recognising invalid unicode characters.
            obj_text = obj_text.replace(u"\uE002", "Th")
            obj_text = obj_text.replace(u"\uFB01", "fi")
            self.pdf_page_text += obj_text
        if isinstance(lobj, Iterable):
            for obj in lobj:
                self.get_item_and_hierarchy(page, obj)

    def convert_odt_to_text(self, import_file):
        """ Convert odt to very rough equivalent with headings, list items and tables for
        html display in qTextEdits. """

        odt_file = zipfile.ZipFile(import_file)
        data = str(odt_file.read('content.xml'))  # bytes class to string
        # https://stackoverflow.com/questions/18488734/python3-unescaping-non-ascii-characters
        data = str(bytes([ord(char) for char in data.encode("utf_8").decode("unicode_escape")]), "utf_8")
        data_start = data.find("</text:sequence-decls>")
        data_end = data.find("</office:text>")
        if data_start == -1 or data_end == -1:
            logger.warning("ODT IMPORT ERROR")
            return ""
        data = data[data_start + 22: data_end]
        data = data.replace('</text:index-title-template>', '')
        data = data.replace('</text:index-entry-span>', '')
        data = data.replace('</text:table-of-content-entry-template>', '')
        data = data.replace('</text:index-title>', '')
        data = data.replace('</text:index-body>', '')
        data = data.replace('</text:table-of-contents>', '')
        data = data.replace('</text:table-of-content-source>', '')
        data = data.replace('<text:h', '\n<text:h')
        data = data.replace('</text:h>', '\n\n')
        data = data.replace('</text:list-item>', '\n')
        data = data.replace('</text:span>', '')
        data = data.replace('</text:p>', '\n')
        data = data.replace('</text:a>', ' ')
        data = data.replace('</text:list>', '')
        data = data.replace('</text:sequence>', '')
        data = data.replace('<text:list-item>', '')
        data = data.replace('<table:table table:name=', '\n=== TABLE ===\n<table:table table:name=')
        data = data.replace('</table:table>', '=== END TABLE ===\n')
        data = data.replace('</table:table-cell>', '\n')
        data = data.replace('</table:table-row>', '')
        data = data.replace('<draw:image', '\n=== IMG ===<draw:image')
        data = data.replace('</draw:frame>', '\n')
        text_ = ""
        tagged = False
        for i in range(0, len(data)):
            if data[i: i + 6] == "<text:" or data[i: i + 7] == "<table:" or data[i: i + 6] == "<draw:":
                tagged = True
            if not tagged:
                text_ += data[i]
            if data[i] == ">":
                tagged = False
        text_ = text_.replace("&apos;", "'")
        text_ = text_.replace("&quot;", '"')
        text_ = text_.replace("&gt;", '>')
        text_ = text_.replace("&lt;", '<')
        text_ = text_.replace("&amp;", '&')
        return text_

    def export(self):
        """ Export selected file to selected directory.
        If an imported file was from a docx, odt, pdf, html, epub then export the original file
        If the file was created within QualCoder (so only in the database), export as plain text.
        Can only export ONE file at time, due to tableWidget single selection mode
        Can only export file that was imported into the project folder.
        Need to check for this condition.
        """

        if self.av_dialog_open is not None:
            self.av_dialog_open.mediaplayer.stop()
            self.av_dialog_open = None
        index_list = self.ui.tableWidget.selectionModel().selectedIndexes()
        rows = [i.row() for i in index_list]
        rows = list(set(rows))  # duplicate rows due to multiple columns
        if len(rows) == 0:
            return
        # Currently single selection mode in tableWidget, 1 row only, so rows[0]
        if self.source[rows[0]]['mediapath'] is not None and ':' in self.source[rows[0]]['mediapath'] \
                and (self.source[rows[0]]['fulltext'] is None or self.source[rows[0]]['fulltext'] == ""):
            msg = _("This is an external linked file") + "\n"
            msg += self.source[rows[0]]['mediapath'].split(':')[1]
            Message(self.app, _('Cannot export'), msg, "warning").exec()
            return
        # Currently can only export ONE file at time, due to tableWidget single selection mode
        row = rows[0]
        # Warn of export of text representation of linked files (e.g. odt, docx, txt, md, pdf)
        text_rep = False
        if self.source[row]['mediapath'] is not None and (':' in self.source[row]['mediapath']) \
                and self.source[row]['fulltext'] != "":
            msg = _("This is a linked file. Will export text representation.") + "\n"
            msg += self.source[row]['mediapath'].split(':')[1]
            Message(self.app, _("Can export text"), msg, "warning").exec()
            text_rep = True

        filename = self.source[row]['name']
        if self.source[row]['mediapath'] is None or self.source[row]['mediapath'][0:5] == 'docs:':
            filename = filename + ".txt"
        exp_dialog = ExportDirectoryPathDialog(self.app, filename)
        destination = exp_dialog.filepath
        if destination is None:
            return
        msg = _("Export to ") + destination + "\n"

        # Export audio, video, picture files
        if self.source[row]['mediapath'] is not None and self.source[row]['mediapath'][0:6] != "/docs/" and text_rep is False:
            file_path = self.app.project_path + self.source[row]['mediapath']
            try:
                copyfile(file_path, destination)
                msg += destination + "\n"
                Message(self.app, _("Files exported"), msg).exec()
                self.parent_text_edit.append(filename + _(" exported to ") + msg)
            except FileNotFoundError:
                Message(self.app, _("Error"), _("File not found")).exec()
            return

        # Export pdf, docx, odt, epub, html files if located in documents directory, and text representation
        document_stored = os.path.exists(self.app.project_path + "/documents/" + self.source[row]['name'])
        if document_stored and (self.source[row]['mediapath'] is None or self.source[row]['mediapath'][0:6] == "/docs/"):
            try:
                copyfile(self.app.project_path + "/documents/" + self.source[row]['name'], destination)
                filedata = self.source[row]['fulltext']
                f = open(destination + ".txt", 'w', encoding='utf-8-sig')
                f.write(filedata)
                f.close()
                msg += destination + "\n"
                Message(self.app, _("Files exported"), msg).exec()
                self.parent_text_edit.append(filename + _(" exported to ") + msg)
            except FileNotFoundError as err:
                logger.warning(str(err))
                print(err)
                document_stored = False
            return

        # Export transcribed files, user created text files, text representations of linked files
        if (self.source[row]['mediapath'] is None or self.source[row]['mediapath'][0:5] == 'docs:') and not document_stored:
            filedata = self.source[row]['fulltext']
            f = open(destination, 'w', encoding='utf-8-sig')
            f.write(filedata)
            f.close()
            msg += destination + "\n"
        Message(self.app, _("Files exported"), msg).exec()
        self.parent_text_edit.append(filename + _(" exported to ") + msg)

    def delete_button_multiple_files(self):
        """ Delete files from database and update model and widget.
        Also, delete files from sub-directories, if not externally linked.

        Called by: delete button.
        """

        if self.av_dialog_open is not None:
            self.av_dialog_open.mediaplayer.stop()
            self.av_dialog_open = None
        ui = DialogSelectItems(self.app, self.source, _("Delete files"), "multi")
        ok = ui.exec()
        if not ok:
            return
        selection = ui.get_selected()
        if not selection:
            return
        names = ""
        for s in selection:
            names = names + s['name'] + "\n"
        ui = DialogConfirmDelete(self.app, names)
        ok = ui.exec()
        if not ok:
            return

        msg = ""
        cur = self.app.conn.cursor()
        for s in selection:
            msg += _("Deleted file: ") + s['name'] + "\n"
            self.files_renamed = [x for x in self.files_renamed if not (s['id'] == x.get('fid'))]
            # Delete text source
            if s['mediapath'] is None or s['mediapath'][0:5] == 'docs:' or s['mediapath'][0:6] == '/docs/':
                try:
                    if s['mediapath'] is None:
                        # Legacy for older < 3.4 QualCoder projects
                        os.remove(self.app.project_path + "/documents/" + s['name'])
                    if s['mediapath'][0:6] == '/docs/':
                        os.remove(self.app.project_path + "/documents/" + s['name'][6:])
                except OSError as err:
                    logger.warning(_("Deleting file error: ") + str(err))
                # Delete stored coded sections and source details
                cur.execute("delete from source where id = ?", [s['id']])
                cur.execute("delete from code_text where fid = ?", [s['id']])
                cur.execute("delete from annotation where fid = ?", [s['id']])
                cur.execute("delete from case_text where fid = ?", [s['id']])
                cur.execute("delete from attribute where attr_type ='file' and id=?", [s['id']])
                self.app.conn.commit()
                # Delete from vectorstore
                if self.app.settings['ai_enable'] == 'True':
                    self.app.sources_vectorstore.delete_document(s['id'])    
            
            # Delete image, audio or video source
            if s['mediapath'] is not None and s['mediapath'][0:5] != 'docs:' and s['mediapath'][0:6] != '/docs/':
                # Get linked transcript file id
                cur.execute("select av_text_id from source where id=?", [s['id']])
                res = cur.fetchone()
                av_text_id = res[0]
                # Remove avid links in code_text
                sql = "select avid from code_av where id=?"
                cur.execute(sql, [s['id']])
                avids = cur.fetchall()
                sql = "update code_text set avid=null where avid=?"
                for avid in avids:
                    cur.execute(sql, [avid[0]])
                self.app.conn.commit()
                # Remove project folder file, if internally stored
                if ':' not in s['mediapath']:
                    filepath = self.app.project_path + s['mediapath']
                    try:
                        os.remove(filepath)
                    except OSError as err:
                        logger.warning(_("Deleting file error: ") + str(err))
                # Delete stored coded sections and source details
                cur.execute("delete from source where id = ?", [s['id']])
                cur.execute("delete from code_image where id = ?", [s['id']])
                cur.execute("delete from code_av where id = ?", [s['id']])
                cur.execute("delete from attribute where attr_type='file' and id=?", [s['id']])
                # Just in case, added this line
                cur.execute("delete from case_text where fid = ?", [s['id']])
                self.app.conn.commit()

                # Delete linked transcription text file
                if av_text_id is not None:
                    cur.execute("delete from source where id = ?", [res[0]])
                    cur.execute("delete from code_text where fid = ?", [res[0]])
                    cur.execute("delete from annotation where fid = ?", [res[0]])
                    cur.execute("delete from case_text where fid = ?", [res[0]])
                    cur.execute("delete from attribute where attr_type ='file' and id=?", [res[0]])
                    self.app.conn.commit()
                    # Delete from vectorstore
                    if self.app.settings['ai_enable'] == 'True':
                        self.app.sources_vectorstore.delete_document(res[0])    

        self.update_files_in_dialogs()
        self.check_attribute_placeholders()
        self.parent_text_edit.append(msg)
        self.load_file_data()
        self.fill_table()
        self.app.delete_backup = False

    def delete(self):
        """ Delete one file from database and update model and widget.
        Deletes only one file due to table single selection mode
        Also, delete the file from subdirectories, if not externally linked.
        Called by: right-click table context menu.
        """

        if self.av_dialog_open is not None:
            self.av_dialog_open.mediaplayer.stop()
            self.av_dialog_open = None
        index_list = self.ui.tableWidget.selectionModel().selectedIndexes()
        rows = [i.row() for i in index_list]
        rows = list(set(rows))  # duplicate rows due to multiple columns
        if len(rows) == 0:
            return
        names = ""
        names = names + self.source[rows[0]]['name'] + "\n"
        ui = DialogConfirmDelete(self.app, names)
        ok = ui.exec()
        if not ok:
            return

        cur = self.app.conn.cursor()
        row = rows[0]
        file_id = self.source[row]['id']
        # Delete text source
        if self.source[row]['mediapath'] is None or self.source[row]['mediapath'][0:5] == 'docs:' or self.source[row]['mediapath'][0:6] == '/docs/':
            try:
<<<<<<< HEAD
                if self.source[row]['mediapath'] is None or self.source[row]['mediapath'][0:6] == '/docs/':
=======
                if self.source[row]['mediapath']:
                    # Legacy for older QualCoder Projects < 3.3
>>>>>>> 3ede64ff
                    os.remove(self.app.project_path + "/documents/" + self.source[row]['name'])
                if self.source[row]['mediapath'][0:6] == '/docs/':
                    os.remove(self.app.project_path + "/documents/" + self.source[row]['mediapath'][6:])
            except OSError as err:
                logger.warning(_("Deleting file error: ") + str(err))
            # Delete stored coded sections and source details
            cur.execute("delete from source where id = ?", [file_id])
            cur.execute("delete from code_text where fid = ?", [file_id])
            cur.execute("delete from annotation where fid = ?", [file_id])
            cur.execute("delete from case_text where fid = ?", [file_id])
            cur.execute("delete from attribute where attr_type ='file' and id=?", [file_id])
            self.app.conn.commit()
            # Delete from vectorstore
            if self.app.settings['ai_enable'] == 'True':
                self.app.sources_vectorstore.delete_document(file_id)    

        # Delete image, audio or video source
<<<<<<< HEAD
=======
        # (why not simply use 'else' instead of this complicated second if-clause?)
>>>>>>> 3ede64ff
        if self.source[row]['mediapath'] is not None and self.source[row]['mediapath'][0:5] != 'docs:' and self.source[row]['mediapath'][0:6] != '/docs/':
            # Get linked transcript file id
            cur.execute("select av_text_id from source where id=?", [file_id])
            res = cur.fetchone()
            av_text_id = res[0]
            # Remove avid links in code_text
            sql = "select avid from code_av where id=?"
            cur.execute(sql, [file_id])
            avids = cur.fetchall()
            sql = "update code_text set avid=null where avid=?"
            for avid in avids:
                cur.execute(sql, [avid[0]])
            self.app.conn.commit()
            # Remove folder file, if internally stored
            if ':' not in self.source[row]['mediapath']:
                filepath = self.app.project_path + self.source[row]['mediapath']
                try:
                    os.remove(filepath)
                except OSError as err:
                    logger.warning(_("Deleting file error: ") + str(err))
            # Delete stored coded sections and source details
            cur.execute("delete from source where id = ?", [file_id])
            cur.execute("delete from code_image where id = ?", [file_id])
            cur.execute("delete from code_av where id = ?", [file_id])
            cur.execute("delete from attribute where attr_type='file' and id=?", [file_id])
            self.app.conn.commit()
            # Delete from vectorstore (this should not be necessary since it's not a text file, but just to be sure...)
            if self.app.settings['ai_enable'] == 'True':
                self.app.sources_vectorstore.delete_document(file_id)    

            # Delete transcription text file
            if av_text_id is not None:
                cur.execute("delete from source where id = ?", [res[0]])
                cur.execute("delete from code_text where fid = ?", [res[0]])
                cur.execute("delete from annotation where fid = ?", [res[0]])
                cur.execute("delete from case_text where fid = ?", [res[0]])
                cur.execute("delete from attribute where attr_type ='file' and id=?", [res[0]])
                self.app.conn.commit()
                # Delete from vectorstore
                if self.app.settings['ai_enable'] == 'True':
                    self.app.sources_vectorstore.delete_document(res[0])

        self.files_renamed = [x for x in self.files_renamed if not (file_id == x.get('fid'))]

        self.update_files_in_dialogs()
        self.check_attribute_placeholders()
        self.parent_text_edit.append(_("Deleted file: ") + self.source[row]['name'])
        self.load_file_data()
        self.app.delete_backup = False

    def get_tooltip_values(self, attribute_name):
        """ Get values to display in tooltips for the value list column.
        param: attribute_name : String """

        tt = ""
        cur = self.app.conn.cursor()
        sql_val_type = 'select valuetype from attribute_type where caseOrFile="file" and name=?'
        cur.execute(sql_val_type, [attribute_name])
        res_val_type = cur.fetchone()
        value_type = "character"
        if res_val_type is not None:
            value_type = res_val_type[0]
        if value_type == "numeric":
            sql = 'select min(cast(value as real)), max(cast(value as real)) from attribute where name=? and ' \
                  'attr_type="file"'
            cur.execute(sql, [attribute_name])
            res = cur.fetchone()
            tt = _("Minimum: ") + str(res[0]) + "\n"
            tt += _("Maximum: ") + str(res[1])
        if value_type == "character":
            sql = 'select distinct value from attribute where name=? and attr_type="file" and length(value)>0 limit 10'
            cur.execute(sql, [attribute_name])
            res = cur.fetchall()
            for r in res:
                tt += "\n" + r[0]
            if len(tt) > 1:
                tt = tt[1:]
        return tt

    def fill_table(self):
        """ Fill the table widget with file details. """

        self.ui.tableWidget.blockSignals(True)
        self.ui.label_fcount.setText(_("Files: ") + str(len(self.source)))
        self.ui.tableWidget.setColumnCount(len(self.header_labels))
        self.ui.tableWidget.setHorizontalHeaderLabels(self.header_labels)
        self.ui.tableWidget.horizontalHeader().setStretchLastSection(False)
        rows = self.ui.tableWidget.rowCount()
        for r in range(0, rows):
            self.ui.tableWidget.removeRow(0)
        for row, data in enumerate(self.source):
            self.ui.tableWidget.insertRow(row)
            icon = data['icon']
            name_item = QtWidgets.QTableWidgetItem(data['name'])
            name_item.setIcon(icon)
            # Having un-editable file names helps with assigning icons
            name_item.setFlags(name_item.flags() ^ QtCore.Qt.ItemFlag.ItemIsEditable)
            # Externally linked - add link details to tooltip
            name_tt = data['metadata']
            if data['mediapath'] is not None and ':' in data['mediapath']:
                name_tt += _("\nExternally linked file:\n")
                name_tt += data['mediapath']
            name_item.setToolTip(name_tt)
            self.ui.tableWidget.setItem(row, self.NAME_COLUMN, name_item)
            date_item = QtWidgets.QTableWidgetItem(data['date'])
            date_item.setFlags(date_item.flags() ^ QtCore.Qt.ItemFlag.ItemIsEditable)
            self.ui.tableWidget.setItem(row, self.DATE_COLUMN, date_item)
            memo_string = ""
            if data['memo'] != "":
                memo_string = _("Memo")
            memo_item = QtWidgets.QTableWidgetItem(memo_string)
            if data['memo'] != "":
                memo_item.setToolTip(data['memo'])
            memo_item.setFlags(date_item.flags() ^ QtCore.Qt.ItemFlag.ItemIsEditable)
            self.ui.tableWidget.setItem(row, self.MEMO_COLUMN, memo_item)
            fid = data['id']
            if fid is None:
                fid = ""
            iditem = QtWidgets.QTableWidgetItem(str(fid))
            iditem.setFlags(iditem.flags() ^ QtCore.Qt.ItemFlag.ItemIsEditable)
            self.ui.tableWidget.setItem(row, self.ID_COLUMN, iditem)
            case_item = QtWidgets.QTableWidgetItem(data['case'])
            case_item.setFlags(case_item.flags() ^ QtCore.Qt.ItemFlag.ItemIsEditable)
            self.ui.tableWidget.setItem(row, self.CASE_COLUMN, case_item)
            # Add the attribute values
            # TODO consider using role type for numerics
            for offset, attribute in enumerate(data['attributes']):
                item = QtWidgets.QTableWidgetItem(attribute)
                self.ui.tableWidget.setItem(row, self.ATTRIBUTE_START_COLUMN + offset, item)
                if self.attribute_labels_ordered[offset] in ("Ref_Authors", "Ref_Title", "Ref_Type", "Ref_Year", "Ref_Journal"):
                    item.setFlags(item.flags() ^ QtCore.Qt.ItemFlag.ItemIsEditable)
        # Resize columns and rows
        self.ui.tableWidget.hideColumn(self.ID_COLUMN)
        if self.app.settings['showids']:
            self.ui.tableWidget.showColumn(self.ID_COLUMN)
        self.ui.tableWidget.resizeColumnsToContents()
        for i in range(self.ui.tableWidget.columnCount()):
            if self.ui.tableWidget.columnWidth(i) > 500:
                self.ui.tableWidget.setColumnWidth(i, 500)
        self.ui.tableWidget.resizeRowsToContents()
        #self.ui.tableWidget.verticalHeader().setVisible(False)
        # Add statistics tooltips to table headers for attributes
        for i, attribute_name in enumerate(self.attribute_labels_ordered):
            tt = self.get_tooltip_values(attribute_name)
            self.ui.tableWidget.horizontalHeaderItem(self.ATTRIBUTE_START_COLUMN + i).setToolTip(_("Right click header row to hide columns") + "\n" + tt)
        self.ui.tableWidget.blockSignals(False)
<|MERGE_RESOLUTION|>--- conflicted
+++ resolved
@@ -1964,12 +1964,8 @@
         # Delete text source
         if self.source[row]['mediapath'] is None or self.source[row]['mediapath'][0:5] == 'docs:' or self.source[row]['mediapath'][0:6] == '/docs/':
             try:
-<<<<<<< HEAD
-                if self.source[row]['mediapath'] is None or self.source[row]['mediapath'][0:6] == '/docs/':
-=======
                 if self.source[row]['mediapath']:
                     # Legacy for older QualCoder Projects < 3.3
->>>>>>> 3ede64ff
                     os.remove(self.app.project_path + "/documents/" + self.source[row]['name'])
                 if self.source[row]['mediapath'][0:6] == '/docs/':
                     os.remove(self.app.project_path + "/documents/" + self.source[row]['mediapath'][6:])
@@ -1987,10 +1983,7 @@
                 self.app.sources_vectorstore.delete_document(file_id)    
 
         # Delete image, audio or video source
-<<<<<<< HEAD
-=======
         # (why not simply use 'else' instead of this complicated second if-clause?)
->>>>>>> 3ede64ff
         if self.source[row]['mediapath'] is not None and self.source[row]['mediapath'][0:5] != 'docs:' and self.source[row]['mediapath'][0:6] != '/docs/':
             # Get linked transcript file id
             cur.execute("select av_text_id from source where id=?", [file_id])
