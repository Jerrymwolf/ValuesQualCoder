--- conflicted
+++ resolved
@@ -2573,13 +2573,8 @@
         Replace 'lang' with the short language name, e.g. app_de.qm '''
         if qt_translator.isEmpty():
             print("trying to load translation qm file from .qualcoder folder")
-<<<<<<< HEAD
             qm = os.path.join(home, '.qualcoder_ai')
             qm = os.path.join(qm, 'app_' + lang + '.qm')
-=======
-            qm = os.path.join(home, '.qualcoder')
-            qm = os.path.join(qm, f"app_{lang}.qm")
->>>>>>> 3ede64ff
             print("qm file located at: ", qm)
             qt_translator.load(qm)
             if qt_translator.isEmpty():
@@ -2599,13 +2594,8 @@
             print("Error accessing python translations mo file\n", err)
             print("Locale directory for python translations: ", locale_dir)
             try:
-<<<<<<< HEAD
                 print("Trying folder: home/.qualcoder_ai/" + lang + "/LC_MESSAGES/" + lang + ".mo")
                 mo_dir = os.path.join(home, '.qualcoder_ai')
-=======
-                print(f"Trying folder: home/.qualcoder/{lang}/LC_MESSAGES/{lang}.mo")
-                mo_dir = os.path.join(home, '.qualcoder')
->>>>>>> 3ede64ff
                 translator = gettext.translation(lang, localedir=mo_dir, languages=[lang])
             except Exception as err2:
                 print(f"No {lang}.mo translation file loaded", err2)
