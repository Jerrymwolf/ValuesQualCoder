#!/usr/bin/python
# -*- coding: utf-8 -*-

"""
Copyright (c) 2024 Colin Curtain

Permission is hereby granted, free of charge, to any person obtaining a copy
of this software and associated documentation files (the "Software"), to deal
in the Software without restriction, including without limitation the rights
to use, copy, modify, merge, publish, distribute, sublicense, and/or sell
copies of the Software, and to permit persons to whom the Software is
furnished to do so, subject to the following conditions:
backup
The above copyright notice and this permission notice shall be included in
all copies or substantial portions of the Software.

THE SOFTWARE IS PROVIDED "AS IS", WITHOUT WARRANTY OF ANY KIND, EXPRESS OR
IMPLIED, INCLUDING BUT NOT LIMITED TO THE WARRANTIES OF MERCHANTABILITY,
FITNESS FOR A PARTICULAR PURPOSE AND NONINFRINGEMENT. IN NO EVENT SHALL THE
AUTHORS OR COPYRIGHT HOLDERS BE LIABLE FOR ANY CLAIM, DAMAGES OR OTHER
LIABILITY, WHETHER IN AN ACTION OF CONTRACT, TORT OR OTHERWISE, ARISING FROM,
OUT OF OR IN CONNECTION WITH THE SOFTWARE OR THE USE OR OTHER DEALINGS IN
THE SOFTWARE.

Author: Colin Curtain (ccbogel)
https://github.com/ccbogel/QualCoder
https://qualcoder.wordpress.com/
"""

import base64
import configparser
import datetime
import gettext
import json  # To get the latest GitHub release information
import logging
from logging.handlers import RotatingFileHandler
import os
import platform
import shutil
import sys
import sqlite3
import traceback
import urllib.request
import webbrowser
from copy import copy
import time
import getpass

from PyQt6 import QtCore, QtGui, QtWidgets

from qualcoder.attributes import DialogManageAttributes
from qualcoder.cases import DialogCases
from qualcoder.codebook import Codebook
from qualcoder.code_color_scheme import DialogCodeColorScheme
from qualcoder.code_organiser import CodeOrganiser
from qualcoder.code_text import DialogCodeText
from qualcoder.code_pdf import DialogCodePdf
from qualcoder.GUI.base64_helper import *
from qualcoder.GUI.base64_droidsansmono_helper import DroidSansMono
from qualcoder.GUI.ui_main import Ui_MainWindow
from qualcoder.helpers import Message, ImportPlainTextCodes
from qualcoder.import_survey import DialogImportSurvey
from qualcoder.import_twitter_data import DialogImportTwitterData
from qualcoder.information import DialogInformation, menu_shortcuts_display, coding_shortcuts_display
from qualcoder.locale.base64_lang_helper import *
from qualcoder.journals import DialogJournals
from qualcoder.manage_files import DialogManageFiles
from qualcoder.manage_links import DialogManageLinks
from qualcoder.manage_references import DialogReferenceManager
from qualcoder.memo import DialogMemo
from qualcoder.refi import RefiExport, RefiImport
from qualcoder.reports import DialogReportCoderComparisons, DialogReportCodeFrequencies
from qualcoder.report_code_summary import DialogReportCodeSummary
from qualcoder.report_compare_coder_file import DialogCompareCoderByFile
from qualcoder.report_codes import DialogReportCodes
from qualcoder.report_file_summary import DialogReportFileSummary
from qualcoder.report_exact_matches import DialogReportExactTextMatches
from qualcoder.report_relations import DialogReportRelations
from qualcoder.report_sql import DialogSQL
from qualcoder.rqda import RqdaImport
from qualcoder.settings import DialogSettings
from qualcoder.special_functions import DialogSpecialFunctions
# from qualcoder.text_mining import DialogTextMining
from qualcoder.view_av import DialogCodeAV
from qualcoder.view_charts import ViewCharts
from qualcoder.view_graph import ViewGraph
from qualcoder.view_image import DialogCodeImage

# Check if VLC installed, for warning message for code_av
vlc = None
try:
    import vlc
except Exception as e:
    print(e)

qualcoder_version = "QualCoder 3.6"

path = os.path.abspath(os.path.dirname(__file__))
home = os.path.expanduser('~')
if not os.path.exists(home + '/.qualcoder'):
    try:
        os.mkdir(home + '/.qualcoder')
    except Exception as e:
        print("Cannot add .qualcoder folder to home directory\n" + str(e))
        raise
logfile = home + '/.qualcoder/QualCoder.log'
# Hack for Windows 10 PermissionError that stops the rotating file handler, will produce massive files.
try:
    log_file = open(logfile, "r")
    data = log_file.read()
    log_file.close()
    if len(data) > 12000:
        os.remove(logfile)
        log_file = open(logfile, "w")
        log_file.write(data[10000:])
        log_file.close()
except Exception as e:
    print(e)
logging.basicConfig(format='%(asctime)s %(levelname)s %(name)s.%(funcName)s %(message)s',
                    datefmt='%Y/%m/%d %H:%M:%S', filename=logfile)
logger = logging.getLogger(__name__)
logger.setLevel(logging.DEBUG)
# The rotating file handler does not work on Windows
handler = RotatingFileHandler(logfile, maxBytes=4000, backupCount=2)
logger.addHandler(handler)


def exception_handler(exception_type, value, tb_obj):
    """ Global exception handler useful in GUIs.
    tb_obj: exception.__traceback__ """
    tb = '\n'.join(traceback.format_tb(tb_obj))
    msg = 'Traceback (most recent call last):\n' + tb + '\n' + exception_type.__name__ + ': ' + str(value)
    print(msg)
    mb = QtWidgets.QMessageBox()
    mb.setStyleSheet("* {font-size: 10pt}")
    mb.setText(msg)
    mb.exec()


lock_timeout = 30.0  # in seconds. If a project lockfile is older (= has received no heartbeat for 30 seconds),
# it is assumed that the host process has died and the project is opened anyways
lock_heartbeat_interval = 5  # in seconds.


class ProjectLockHeartbeatWorker(QtCore.QObject):
    """
    This worker thread is invoked on opening a project and will write a regular heartbeat (timestamp) 
    to the lock file to signify that the project is still in use and the host process did not crash.    
    """
    finished = QtCore.pyqtSignal()  # Signal for indicating completion
    io_error = QtCore.pyqtSignal()  # Singal indicating an error acessing the lock file to write the heartbeat  

    def __init__(self, app, lock_file_path):
        super().__init__()
        self.app = app
        self.lock_file_path = lock_file_path
        self.is_running = True
        self.lost_connection = False

    def write_heartbeat(self):
        """Write heartbeat to the lock file every 10 seconds."""
        last_heartbeat = time.time()
        while self.is_running:
            if time.time() - last_heartbeat >= lock_heartbeat_interval:
                last_heartbeat = time.time()
                try:
                    with open(self.lock_file_path, 'w', encoding='utf-8') as lock_file:
                        lock_file.write(f"{getpass.getuser()}\n{str(time.time())}")
                    self.lost_connection = False
                except Exception as e_:  # TODO Needs specific exception, printing to find out what is needed
                    print(e_)
                    if not self.lost_connection:
                        self.io_error.emit()
                    self.lost_connection = True
            time.sleep(0.1)

    def stop(self):
        """Stop the heartbeat process."""
        self.is_running = False
        self.finished.emit()


class App(object):
    """ General methods for loading settings and recent project stored in .qualcoder folder.
    Savable settings does not contain project name, project path or db connection.
    """

    version = qualcoder_version
    conn = None
    project_path = ""
    project_name = ""
    # Can delete the most current back up if the project has not been altered
    delete_backup_path_name = ""
    delete_backup = True
    # Used as a default export location, which may be different from the working directory
    last_export_directory = ""

    def __init__(self):
        sys.excepthook = exception_handler
        self.conn = None
        self.project_path = ""
        self.project_name = ""
        self.last_export_directory = ""
        self.delete_backup = True
        self.delete_backup_path_name = ""
        self.confighome = os.path.expanduser('~/.qualcoder')
        self.configpath = os.path.join(self.confighome, 'config.ini')
        self.persist_path = os.path.join(self.confighome, 'recent_projects.txt')
        self.settings = self.load_settings()
        self.last_export_directory = copy(self.settings['directory'])
        self.version = qualcoder_version

    def read_previous_project_paths(self):
        """ Recent project paths are stored in .qualcoder/recent_projects.txt
        Remove paths that no longer exist.
        Moving from only listing the previous project path to: date opened | previous project path.
        Write a new file in order of most recent opened to older and without duplicate projects.
        """

        previous = []
        try:
            with open(self.persist_path, 'r', encoding='utf-8') as f:
                for line in f:
                    previous.append(line.strip())
        except FileNotFoundError:
            logger.info('No previous projects found')

        # Add paths that exist
        interim_result = []
        for p in previous:
            splt = p.split("|")
            proj_path = ""
            if len(splt) == 1:
                proj_path = splt[0]
            if len(splt) == 2:
                proj_path = splt[1]
            if os.path.exists(proj_path):
                interim_result.append(p)

        # Remove duplicate project names, keep the most recent
        interim_result.sort(reverse=True)
        result = []
        proj_paths = []
        for i in interim_result:
            splt = i.split("|")
            proj_path = ""
            if len(splt) == 1:
                proj_path = splt[0]
            if len(splt) == 2:
                proj_path = splt[1]
            if proj_path not in proj_paths:
                proj_paths.append(proj_path)
                result.append(i)

        # Write the latest projects file in order of most recently opened and without duplicate projects
        with open(self.persist_path, 'w', encoding='utf-8') as f:
            for i, line in enumerate(result):
                if i < 8:
                    f.write(line)
                    f.write(os.linesep)
        return result

    def append_recent_project(self, new_path):
        """ Add project path as first entry to .qualcoder/recent_projects.txt
        param:
            new_path String filepath to project
        """

        if new_path == "":
            return
        nowdate = datetime.datetime.now().astimezone().strftime("%Y-%m-%d_%H:%M:%S")
        # Result is a list of strings containing yyyy-mm-dd:hh:mm:ss|projectpath
        result = self.read_previous_project_paths()
        dated_path = nowdate + "|" + new_path
        if not result:
            with open(self.persist_path, 'w', encoding='utf-8') as f:
                f.write(dated_path)
                f.write(os.linesep)
            return
        # Compare first persisted project path to the currently open project path
        if "|" in result[0]:  # safety check
            if result[0].split("|")[1] != new_path:
                result.append(dated_path)
                result.sort()
                if len(result) > 8:
                    result = result[0:8]
        with open(self.persist_path, 'w', encoding='utf-8') as f:
            for i, line in enumerate(result):
                f.write(line)
                f.write(os.linesep)

    def get_most_recent_projectpath(self):
        """ Get most recent project path from .qualcoder/recent_projects.txt """

        result = self.read_previous_project_paths()
        if result:
            return result[0]

    def create_connection(self, project_path):
        """ Create connection to recent project. """

        self.project_path = project_path
        self.project_name = project_path.split('/')[-1]
        self.conn = sqlite3.connect(os.path.join(project_path, 'data.qda'))

    def get_category_names(self):
        cur = self.conn.cursor()
        cur.execute("select name, ifnull(memo,''), owner, date, catid, supercatid from code_cat order by lower(name)")
        result = cur.fetchall()
        res = []
        keys = 'name', 'memo', 'owner', 'date', 'catid', 'supercatid'
        for row in result:
            res.append(dict(zip(keys, row)))
        return res

    def get_code_names(self):
        cur = self.conn.cursor()
        cur.execute("select name, ifnull(memo,''), owner, date, cid, catid, color from code_name order by lower(name)")
        result = cur.fetchall()
        res = []
        keys = 'name', 'memo', 'owner', 'date', 'cid', 'catid', 'color'
        for row in result:
            res.append(dict(zip(keys, row)))
        return res

    def get_filenames(self):
        """ Get all filenames. As id, name, memo """
        cur = self.conn.cursor()
        cur.execute("select id, name, ifnull(memo,'') from source order by lower(name)")
        result = cur.fetchall()
        res = []
        for row in result:
            res.append({'id': row[0], 'name': row[1], 'memo': row[2]})
        return res

    def get_casenames(self):
        """ Get all case names. As id, name, memo. """
        cur = self.conn.cursor()
        cur.execute("select caseid, name, ifnull(memo,'') from cases order by lower(name)")
        result = cur.fetchall()
        res = []
        for row in result:
            res.append({'id': row[0], 'name': row[1], 'memo': row[2]})
        return res

    def get_text_filenames(self, ids=None):
        """ Get filenames, id, memo and mediapath of text files.
        param:
            ids: list of Integer ids for a restricted list of files. """

        if ids is None:
            ids = []
        sql = "select id, name, ifnull(memo,''), mediapath from source where (mediapath is Null or mediapath " \
              "like '/docs/%' or mediapath like 'docs:%') "
        if ids:
            str_ids = list(map(str, ids))
            sql += " and id in (" + ",".join(str_ids) + ")"
        sql += "order by lower(name)"
        cur = self.conn.cursor()
        cur.execute(sql)
        result = cur.fetchall()
        res = []
        keys = 'id', 'name', 'memo', 'mediapath'
        for row in result:
            res.append(dict(zip(keys, row)))
        return res

    def get_pdf_filenames(self, ids=None):
        """ Get id, filenames, memo and mediapath of pdf text files.
        param:
            ids: list of Integer ids for a restricted list of files. """

        if ids is None:
            ids = []
        sql = "select id, name, ifnull(memo,''), mediapath from source where mediapath is not Null and(mediapath " \
              "like '/docs/%' or mediapath like 'docs:%') and (mediapath like '%.pdf' or mediapath like '%.PDF')"
        if ids:
            str_ids = list(map(str, ids))
            sql += " and id in (" + ",".join(str_ids) + ")"
        sql += "order by lower(name)"
        cur = self.conn.cursor()
        cur.execute(sql)
        result = cur.fetchall()
        res = []
        keys = 'id', 'name', 'memo', 'mediapath'
        for row in result:
            res.append(dict(zip(keys, row)))
        return res

    def get_image_filenames(self, ids=None):
        """ Get filenames of image files only.
        param:
            ids: list of Integer ids for a restricted list of files. """

        if ids is None:
            ids = []
        sql = "select id, name, ifnull(memo,'') from source where mediapath like '/images/%' or mediapath like 'images:%'"
        if ids:
            str_ids = list(map(str, ids))
            sql += " and id in (" + ",".join(str_ids) + ")"
        sql += " order by lower(name)"
        cur = self.conn.cursor()
        cur.execute(sql)
        result = cur.fetchall()
        res = []
        for row in result:
            res.append({'id': row[0], 'name': row[1], 'memo': row[2]})
        return res

    def get_av_filenames(self, ids=None):
        """ Get filenames of audio video files only.
        param:
            ids: list of Integer ids for a restricted list of files. """

        if ids is None:
            ids = []
        sql = "select id, name, ifnull(memo,'') from source where "
        sql += "(mediapath like '/audio/%' or mediapath like 'audio:%' or mediapath like '/video/%' or mediapath like 'video:%') "
        if ids:
            str_ids = list(map(str, ids))
            sql += " and id in (" + ",".join(str_ids) + ")"
        sql += " order by lower(name)"
        cur = self.conn.cursor()
        cur.execute(sql)
        result = cur.fetchall()
        res = []
        for row in result:
            res.append({'id': row[0], 'name': row[1], 'memo': row[2]})
        return res

    def get_annotations(self):
        """ Get annotations for text files. """

        cur = self.conn.cursor()
        cur.execute("select anid, fid, pos0, pos1, memo, owner, date from annotation where owner=?",
                    [self.settings['codername'], ])
        result = cur.fetchall()
        res = []
        keys = 'anid', 'fid', 'pos0', 'pos1', 'memo', 'owner', 'date'
        for row in result:
            res.append(dict(zip(keys, row)))
        return res

    def get_codes_categories(self):
        """ Gets all the codes, categories.
        Called from code_text, code_av, code_image, reports, report_relations """

        cur = self.conn.cursor()
        categories = []
        cur.execute("select name, catid, owner, date, ifnull(memo,''), supercatid from code_cat order by lower(name)")
        result = cur.fetchall()
        keys = 'name', 'catid', 'owner', 'date', 'memo', 'supercatid'
        for row in result:
            categories.append(dict(zip(keys, row)))
        codes = []
        cur = self.conn.cursor()
        cur.execute("select name, ifnull(memo,''), owner, date, cid, catid, color from code_name order by lower(name)")
        result = cur.fetchall()
        keys = 'name', 'memo', 'owner', 'date', 'cid', 'catid', 'color'
        for row in result:
            codes.append(dict(zip(keys, row)))
        return codes, categories

    def check_bad_file_links(self):
        """ Check all linked files are present.
         Called from MainWindow.open_project, view_av.
         Returns:
             dictionary of id,name, mediapath for bad links
         """

        cur = self.conn.cursor()
        sql = "select id, name, mediapath from source where \
            substr(mediapath,1,6) = 'audio:' \
            or substr(mediapath,1,5) = 'docs:' \
            or substr(mediapath,1,7) = 'images:' \
            or substr(mediapath,1,6) = 'video:' order by name"
        cur.execute(sql)
        result = cur.fetchall()
        bad_links = []
        for r in result:
            if r[2][0:5] == "docs:" and not os.path.exists(r[2][5:]):
                bad_links.append({'name': r[1], 'mediapath': r[2], 'id': r[0]})
            if r[2][0:7] == "images:" and not os.path.exists(r[2][7:]):
                bad_links.append({'name': r[1], 'mediapath': r[2], 'id': r[0]})
            if r[2][0:6] == "video:" and not os.path.exists(r[2][6:]):
                bad_links.append({'name': r[1], 'mediapath': r[2], 'id': r[0]})
            if r[2][0:6] == "audio:" and not os.path.exists(r[2][6:]):
                bad_links.append({'name': r[1], 'mediapath': r[2], 'id': r[0]})
        return bad_links

    def write_config_ini(self, settings):
        """ Stores settings for fonts, current coder, directory, and window sizes in .qualcoder folder
        Called by qualcoder.App.load_settings, qualcoder.MainWindow.open_project, settings.DialogSettings
        """

        config = configparser.ConfigParser()
        config['DEFAULT'] = settings
        with open(self.configpath, 'w', encoding='utf-8') as configfile:
            config.write(configfile)

    def _load_config_ini(self):
        """ load config settings, and convert some to Integer or Boolean. """

        config = configparser.ConfigParser()
        try:
            config.read(self.configpath, 'utf-8')
            default = config['DEFAULT']
            result = dict(default)
        except UnicodeDecodeError as err:
            logger.warning(f"_load_config_init, character decoding error: {err}")
            print(f"Could not load config.ini\n{err}")
            return {}

        if 'fontsize' in default:
            result['fontsize'] = default.getint('fontsize')
        if 'docfontsize' in default:
            result['docfontsize'] = default.getint('docfontsize')
        if 'treefontsize' in default:
            result['treefontsize'] = default.getint('treefontsize')
        if 'backup_num' in default:
            result['backup_num'] = default.getint('backup_num')
        if 'codetext_chunksize' in default:
            result['codetext_chunksize'] = default.getint('codetext_chunksize')
        if 'showids' in default:
            if default['showids'] == "False":
                result['showids'] = False
            else:
                result['showids'] = True
        if 'report_text_context_characters' in default:
            result['report_text_context_characters'] = default.getint('report_text_context_characters')
        return result

    def check_and_add_additional_settings(self, settings_data):
        """ Newer features include width and height settings for many dialogs and main window.
        timestamp format.
        dialog_crossovers IS dialog relations
        :param settings_data:  dictionary of most or all settings
        :return: dictionary of all settings
        """

        dict_len = len(settings_data)
        keys = ['mainwindow_geometry',
                'dialogcasefilemanager_w', 'dialogcasefilemanager_h',
                'dialogcodetext_splitter0', 'dialogcodetext_splitter1',
                'dialogcodetext_splitter_v0', 'dialogcodetext_splitter_v1',
                'dialogcodeimage_splitter0', 'dialogcodeimage_splitter1',
                'dialogcodeimage_splitter_h0', 'dialogcodeimage_splitter_h1',
                'dialogreportcodes_splitter0', 'dialogreportcodes_splitter1',
                'dialogreportcodes_splitter_v0', 'dialogreportcodes_splitter_v1',
                'dialogreportcodes_splitter_v2',
                'dialogjournals_splitter0', 'dialogjournals_splitter1',
                'dialogsql_splitter_h0', 'dialogsql_splitter_h1',
                'dialogsql_splitter_v0', 'dialogsql_splitter_v1',
                'dialogcasefilemanager_splitter0', 'dialogcasefilemanager_splitter1',
                'timestampformat', 'speakernameformat',
                'video_w', 'video_h',
                'codeav_abs_pos_x', 'codeav_abs_pos_y',
                'viewav_abs_pos_x', 'viewav_abs_pos_y',
                'viewav_video_pos_x', 'viewav_video_pos_y',
                'codeav_video_pos_x', 'codeav_video_pos_y',
                'dialogcodeav_splitter_0', 'dialogcodeav_splitter_1',
                'dialogcodeav_splitter_h0', 'dialogcodeav_splitter_h1',
                'dialogcodecrossovers_w', 'dialogcodecrossovers_h',
                'dialogcodecrossovers_splitter0', 'dialogcodecrossovers_splitter1',
                'dialogmanagelinks_w', 'dialogmanagelinks_h',
                'docfontsize', 'showids',
                'dialogreport_file_summary_splitter0', 'dialogreport_file_summary_splitter0',
                'dialogreport_code_summary_splitter0', 'dialogreport_code_summary_splitter0',
                'stylesheet', 'backup_num', 'codetext_chunksize',
                'report_text_context_characters', 'report_text_context_style'
                ]
        for key in keys:
            if key not in settings_data:
                settings_data[key] = 0
                if key == "mainwindow_geometry":
                    settings_data[key] = ""
                if key == "timestampformat":
                    settings_data[key] = "[hh.mm.ss]"
                if key == "speakernameformat":
                    settings_data[key] = "[]"
                if key == "backup_num":
                    settings_data[key] = 5
                if key == "codetext_chunksize":
                    settings_data[key] = 50000
                if key == 'showids':
                    settings_data[key] = False
                if key == 'report_text_context_style':
                    settings_data[key] = "Bold"
                if key == 'report_text_context_characters':
                    settings_data[key] = 150
        # Write out new ini file, if needed
        if len(settings_data) > dict_len:
            self.write_config_ini(settings_data)
        return settings_data

    def merge_settings_with_default_stylesheet(self, settings):
        """ Stylesheet is coded to avoid potential data file import errors with pyinstaller.
        Various options for colour schemes:
        original, dark, blue, green, orange, purple, yellow, rainbow, native

        Orange #f89407

        Wild: QWidget {background: qlineargradient( x1:0 y1:0, x2:1 y2:0, stop:0 cyan, stop:1 blue);}
        color: qlineargradient(spread:pad, x1:0 y1:0, x2:1 y2:0, stop:0 rgba(0, 0, 0, 255),
        stop:1 rgba(255, 255, 255, 255));
        """

        style_dark = "* {font-size: 12px; background-color: #2a2a2a; color:#eeeeee;}\n\
        QWidget:focus {border: 2px solid #f89407;}\n\
        QDialog {border: 1px solid #707070;}\n\
        QFileDialog {font-size: 12px}\n\
        QCheckBox {border: None}\n\
        QCheckBox::indicator {border: 2px solid #808080; background-color: #2a2a2a;}\n\
        QCheckBox::indicator::checked {border: 2px solid #808080; background-color: orange;}\n\
        QComboBox {border: 1px solid #707070;}\n\
        QComboBox:hover {border: 2px solid #ffaa00;}\n\
        QGroupBox {border: None;}\n\
        QGroupBox:focus {border: 3px solid #ffaa00;}\n\
        QHeaderView::section {background-color: #505050; color: #ffce42;}\n\
        QLabel {border: none;}\n\
        QLabel#label_search_regex {background-color:#858585;}\n\
        QLabel#label_search_case_sensitive {background-color:#858585;}\n\
        QLabel#label_search_all_files {background-color:#858585;}\n\
        QLabel#label_font_size {background-color:#858585;}\n\
        QLabel#label_search_all_journals {background-color:#858585;}\n\
        QLabel#label_exports {background-color:#858585;}\n\
        QLabel#label_time_3 {background-color:#858585;}\n\
        QLabel#label_volume {background-color:#858585;}\n\
        QLabel:disabled {color: #707070;}\n\
        QLineEdit {border: 1px solid #858585;}\n\
        QListWidget::item:selected {border-left: 3px solid red; color: #eeeeee;}\n\
        QMenuBar::item:selected {background-color: #3498db; }\n\
        QMenu {border: 1px solid #858585;}\n\
        QMenu::item:selected {background-color: #3498db;}\n\
        QMenu::item:disabled {color: #707070;}\n\
        QPushButton {background-color: #858585;}\n\
        QPushButton:hover {border: 2px solid #ffaa00;}\n\
        QRadioButton::indicator {border: 1px solid #858585; background-color: #2a2a2a;}\n\
        QRadioButton::indicator::checked {border: 2px solid #858585; background-color: orange;}\n\
        QSlider::handle:horizontal {background-color: #f89407;}\n\
        QSplitter::handle {background-color: #909090;}\n\
        QSplitter::handle:horizontal {width: 2px;}\n\
        QSplitter::handle:vertical {height: 2px;}\n\
        QSplitterHandle:hover {}\n\
        QSplitter::handle:horizontal:hover {background-color: red;}\n\
        QSplitter::handle:vertical:hover {background-color: red;}\n\
        QSplitter::handle:pressed {background-color: red;}\n\
        QTabBar {border: 2px solid #858585;}\n\
        QTabBar::tab {border: 1px solid #858585; padding-left: 6px; padding-right: 6px;}\n\
        QTabBar::tab:selected {border: 2px solid #858585; background-color: #707070; margin-left: 3px;}\n\
        QTabBar::tab:!selected {border: 2px solid #858585; background-color: #2a2a2a; margin-left: 3px;}\n\
        QTabWidget::pane {border: 1px solid #858585;}\n\
        QTableWidget {border: 1px solid #ffaa00; gridline-color: #707070;}\n\
        QTableWidget:focus {border: 3px solid #ffaa00;}\n\
        QTextEdit {border: 1px solid #ffaa00; selection-color: #000000; selection-background-color:#ffffff;}\n\
        QTextEdit:focus {border: 2px solid #ffaa00;}\n\
        QToolTip {background-color: #2a2a2a; color:#eeeeee; border: 1px solid #f89407; }\n\
        QTreeWidget {font-size: 12px;}\n\
        QTreeView {background-color: #484848}\n\
        QTreeView::branch:selected {border-left: 2px solid red; color: #eeeeee;}"
        style_dark = style_dark.replace("* {font-size: 12", "* {font-size:" + str(settings.get('fontsize')))
        style_dark = style_dark.replace("QFileDialog {font-size: 12",
                                        "QFileDialog {font-size:" + str(settings.get('fontsize')))
        style_dark = style_dark.replace("QTreeWidget {font-size: 12",
                                        "QTreeWidget {font-size: " + str(settings.get('treefontsize')))

        style = "* {font-size: 12px; color: #000000;}\n\
        QWidget {background-color: #efefef; color: #000000; border: none;}\n\
        QWidget:focus {border: 1px solid #f89407;}\n\
        QDialog {border: 1px solid #808080;}\n\
        QFileDialog {font-size: 12px}\n\
        QComboBox {border: 1px solid #707070; background-color: #fafafa;}\n\
        QComboBox:hover,QPushButton:hover {border: 2px solid #f89407;}\n\
        QGroupBox {border-right: 1px solid #707070; border-bottom: 1px solid #707070;}\n\
        QGroupBox:focus {border: 3px solid #f89407;}\n\
        QPushButton {border-style: outset; border-width: 2px; border-radius: 2px; border-color: beige; padding: 2px;}\n\
        QPushButton:pressed {border-style: inset; background-color: white;}\n\
        QGraphicsView {border: 1px solid #808080}\n\
        QHeaderView::section {background-color: #f9f9f9}\n\
        QLineEdit {border: 1px solid #707070; background-color: #fafafa;}\n\
        QListWidget::item:selected {border-left: 2px solid red; color: #000000;}\n\
        QMenu {border: 1px solid #808080;}\n\
        QMenu::item:selected {background-color: #fafafa;}\n\
        QMenu::item:disabled {color: #707070;}\n\
        QSpinBox {border: 1px solid #808080;}\n\
        QSplitter::handle {background-color: #808080;}\n\
        QSplitter::handle:horizontal {width: 2px;}\n\
        QSplitter::handle:vertical {height: 2px;}\n\
        QSplitterHandle:hover {}\n\
        QSplitter::handle:horizontal:hover {background-color: red;}\n\
        QSplitter::handle:vertical:hover {background-color: red;}\n\
        QSplitter::handle:pressed {background-color: red;}\n\
        QTableWidget {border: 1px solid #f89407; gridline-color: #707070;}\n\
        QTableWidget:focus {border: 3px solid #f89407;}\n\
        QTabBar {border: 2px solid #808080;}\n\
        QTabBar::tab {background-color: #f9f9f9; border-top: #f9f9f9 4px solid; padding-left: 6px; padding-right: 6px;}\n\
        QTabBar::tab:selected {background-color: #f9f9f9; border-top: 3px solid #f89407; border-bottom: 3px solid #f89407;}\n\
        QTabWidget {border: none;}\n\
        QTextEdit {background-color: #fcfcfc; selection-color: #ffffff; selection-background-color:#000000;}\n\
        QTextEdit:focus {border: 2px solid #f89407;}\n\
        QToolTip {background-color: #fffacd; color:#000000; border: 1px solid #f89407; }\n\
        QTreeWidget {font-size: 12px;}\n\
        QTreeView::branch:selected {border-left: 2px solid red; color: #000000;}"
        style = style.replace("* {font-size: 12", "* {font-size:" + str(settings.get('fontsize')))
        style = style.replace("QFileDialog {font-size: 12", "QFileDialog {font-size:" + str(settings.get('fontsize')))
        style = style.replace("QTreeWidget {font-size: 12",
                              "QTreeWidget {font-size: " + str(settings.get('treefontsize')))
        if self.settings['stylesheet'] == 'dark':
            return style_dark
        style_rainbow = style_dark
        if self.settings['stylesheet'] == 'rainbow':
            style_rainbow += "\nQDialog {background: qlineargradient(x1:0, y1:0, x2:1, y2:1, stop:0.2 black, " \
                             "stop:0.27 red, stop:0.31 yellow, stop:0.35 green, stop:0.39 #306eff, stop:0.42 blue, " \
                             "stop:0.45 darkMagenta, stop:0.5 black);}"
            style_rainbow += "\nQFrame#line {background-color: none;}"
            style_rainbow += "\nQFrame#line_2 {background-color: none;}"
            style_rainbow += "\nQFrame#line_3 {background-color: none;}"
            style_rainbow += "\nQFrame#line_4 {background-color: none;}"
            style_rainbow += "\nQSlider {background-color: none;}"
            style_rainbow += "\nQGroupBox {background-color: none;}"
            return style_rainbow
        if self.settings['stylesheet'] == "orange":
            style = style.replace("#efefef", "#ffcba4")
            style = style.replace("#f89407", "#306eff")
        if self.settings['stylesheet'] == "yellow":
            style = style.replace("#efefef", "#f9e79f")
        if self.settings['stylesheet'] == "green":
            style = style.replace("#efefef", "#c8e6c9")
            style = style.replace("#f89407", "#ea202c")
        if self.settings['stylesheet'] == "blue":
            style = style.replace("#efefef", "#cbe9fa")
            style = style.replace("#f89407", "#303f9f")
        if self.settings['stylesheet'] == "purple":
            style = style.replace("#efefef", "#dfe2ff")
            style = style.replace("#f89407", "#ca1b9a")
        if self.settings['stylesheet'] == "native":
            style = "* {font-size: 12px;}"
        return style

    def load_settings(self):
        result = self._load_config_ini()
        # Check keys
        if (not len(result) or 'codername' not in result.keys() or 'stylesheet' not in result.keys() or
                'speakernameformat' not in result.keys()):
            self.write_config_ini(self.default_settings)
            logger.info('Initialized config.ini')
            result = self._load_config_ini()
        # codername is also legacy, v2.8 plus keeps current coder name in database project table
        if result['codername'] == "":
            result['codername'] = "default"
        result = self.check_and_add_additional_settings(result)
        # TODO TEMPORARY delete, legacy
        if result['speakernameformat'] == 0:
            result['speakernameformat'] = "[]"
        if result['stylesheet'] == 0:
            result['stylesheet'] = "original"
        return result

    @property
    def default_settings(self):
        """ Standard Settings for config.ini file. """
        return {
            'backup_num': 5,
            'codername': 'default',
            'font': 'Noto Sans',
            'fontsize': 14,
            'docfontsize': 12,
            'treefontsize': 12,
            'directory': os.path.expanduser('~'),
            'showids': False,
            'language': 'en',
            'backup_on_open': True,
            'backup_av_files': True,
            'timestampformat': "[hh.mm.ss]",
            'speakernameformat': "[]",
            'mainwindow_geometry': '',
            'dialogcodetext_splitter0': 1,
            'dialogcodetext_splitter1': 1,
            'dialogcodetext_splitter_v0': 1,
            'dialogcodetext_splitter_v1': 1,
            'dialogcodeimage_splitter0': 1,
            'dialogcodeimage_splitter1': 1,
            'dialogcodeimage_splitter_h0': 1,
            'dialogcodeimage_splitter_h1': 1,
            'dialogreportcodes_splitter0': 1,
            'dialogreportcodes_splitter1': 1,
            'dialogreportcodes_splitter_v0': 30,
            'dialogreportcodes_splitter_v1': 30,
            'dialogreportcodes_splitter_v2': 30,
            'dialogjournals_splitter0': 1,
            'dialogjournals_splitter1': 1,
            'dialogsql_splitter_h0': 1,
            'dialogsql_splitter_h1': 1,
            'dialogsql_splitter_v0': 1,
            'dialogsql_splitter_v1': 1,
            'dialogcasefilemanager_w': 0,
            'dialogcasefilemanager_h': 0,
            'dialogcasefilemanager_splitter0': 1,
            'dialogcasefilemanager_splitter1': 1,
            'video_w': 0,
            'video_h': 0,
            'viewav_video_pos_x': 0,
            'viewav_video_pos_y': 0,
            'codeav_video_pos_x': 0,
            'codeav_video_pos_y': 0,
            'codeav_abs_pos_x': 0,
            'codeav_abs_pos_y': 0,
            'dialogcodeav_splitter_0': 0,
            'dialogcodeav_splitter_1': 0,
            'dialogcodeav_splitter_h0': 0,
            'dialogcodeav_splitter_h1': 0,
            'viewav_abs_pos_x': 0,
            'viewav_abs_pos_y': 0,
            'dialogcodecrossovers_w': 0,
            'dialogcodecrossovers_h': 0,
            'dialogcodecrossovers_splitter0': 0,
            'dialogcodecrossovers_splitter1': 0,
            'dialogmanagelinks_w': 0,
            'dialogmanagelinks_h': 0,
            'bookmark_file_id': 0,
            'bookmark_pos': 0,
            'dialogreport_file_summary_splitter0': 100,
            'dialogreport_file_summary_splitter1': 100,
            'dialogreport_code_summary_splitter0': 100,
            'dialogreport_code_summary_splitter1': 100,
            'stylesheet': 'original',
            'report_text_context_chars': 150,
            'report_text_context-style': 'Bold',
            'codetext_chunksize': 50000,
        }

    def get_file_texts(self, file_ids=None):
        """ Get the texts of all text files as a list of dictionaries.
        Called by DialogCodeText.search_for_text
        param:
            fileids - a list of fileids or None
        """

        cur = self.conn.cursor()
        if file_ids is not None:
            cur.execute(
                "select name, id, fulltext, ifnull(memo, ''), owner, date, mediapath from "
                "source where id in (?) and fulltext is not null order by name", file_ids)
        else:
            cur.execute(
                "select name, id, fulltext, ifnull(memo,''), owner, date, mediapath "
                "from source where fulltext is not null order by name")
        keys = 'name', 'id', 'fulltext', 'memo', 'owner', 'date', 'mediapath'
        result = []
        for row in cur.fetchall():
            result.append(dict(zip(keys, row)))
        return result

    def get_pdf_file_texts(self, file_ids=None):
        """ Get the texts of all text files as a list of dictionaries.
        Called by DialogCodePdf.search_for_text
        param:
            fileids - a list of fileids or None
        """

        cur = self.conn.cursor()
        if file_ids is not None:
            cur.execute(
                "select name, id, fulltext, ifnull(memo, ''), owner, date, mediapath from "
                "source where id in (?) and fulltext is not null and mediapath is not Null and "
                "(mediapath like '/docs/%' or mediapath like 'docs:%') and "
                "(mediapath like '%.pdf' or mediapath like '%.PDF') order by name", file_ids)
        else:
            cur.execute(
                "select name, id, fulltext, ifnull(memo,''), owner, date, mediapath "
                "from source where fulltext is not null and mediapath is not Null and "
                "(mediapath like '/docs/%' or mediapath like 'docs:%') and "
                "(mediapath like '%.pdf' or mediapath like '%.PDF') order by name")
        keys = 'name', 'id', 'fulltext', 'memo', 'owner', 'date', 'mediapath'
        result = []
        for row in cur.fetchall():
            result.append(dict(zip(keys, row)))
        return result

    def get_journal_texts(self, journal_ids=None):
        """ Get the texts of all journals as a list of dictionaries.
        Called by DialogJournals.search_for_text
        param:
            jids - a list of jids or None
        """

        cur = self.conn.cursor()
        if journal_ids is not None:
            cur.execute(
                "select name, jid, jentry, owner, date from journal where jid in (?)",
                journal_ids
            )
        else:
            cur.execute("select name, jid, jentry, owner, date from journal order by date desc")
        keys = 'name', 'jid', 'jentry', 'owner', 'date'
        result = []
        for row in cur.fetchall():
            result.append(dict(zip(keys, row)))
        return result

    def get_coder_names_in_project(self):
        """ Get all coder names from all tables and from the config.ini file
        Design flaw is that current codername is not stored in a specific table in Database Versions 1 to 4.
        Coder name is stored in Database version 5.
        Current coder name is in position 0.
        """

        # Try except, as there may not be an open project, and might be an older <= v4 database
        try:
            cur = self.conn.cursor()
            cur.execute("select codername from project")
            res = cur.fetchone()
            if res[0] is not None:
                self.settings['codername'] = res[0]
        except sqlite3.OperationalError:
            pass
        # For versions 1 to 4, current coder name stored in the config.ini file, so is added here.
        coder_names = [self.settings['codername']]
        try:
            cur = self.conn.cursor()
            sql = "select owner from code_image union select owner from code_text union select owner from code_av "
            sql += "union select owner from cases union select owner from source union select owner from code_name"
            cur.execute(sql)
            res = cur.fetchall()
            for r in res:
                if r[0] not in coder_names:
                    coder_names.append(r[0])
        except sqlite3.OperationalError:
            pass
        return coder_names

    def save_backup(self, suffix=""):
        """ Save a date and hours stamped backup.
        Do not back up if the name already exists.
        A backup can be generated in the subsequent hour.
        params:
            suffix : String to add to end of backup name. Use this for special ops
        """

        nowdate = datetime.datetime.now().astimezone().strftime("%Y%m%d_%H")  # -%S")
        backup = f"{self.project_path[0:-4]}_BKUP_{nowdate}{suffix}.qda"
        # Do not try and create another backup with same date and hour, unless suffix present
        result = os.path.exists(backup)
        if result and suffix == "":
            return f"Backup exists already with this name: {backup}", backup
        msg = ""
        if self.settings['backup_av_files'] == 'True':
            try:
                shutil.copytree(self.project_path, backup, ignore=shutil.ignore_patterns('*.lock'))
            except FileExistsError as err:
                msg = _("There is already a backup with this name")
                print(f"{err}\nmsg")
                logger.warning(_(msg) + f"\n{err}")
        else:
            shutil.copytree(self.project_path, backup,
                            ignore=shutil.ignore_patterns('*.lock', '*.mp3', '*.wav', '*.mp4', '*.mov', '*.ogg',
                                                          '*.wmv', '*.MP3',
                                                          '*.WAV', '*.MP4', '*.MOV', '*.OGG', '*.WMV'))
            # self.ui.textEdit.append(_("WARNING: audio and video files NOT backed up. See settings."))
            msg = _("WARNING: audio and video files NOT backed up. See settings.") + "\n"
        # self.ui.textEdit.append(_("Project backup created: ") + backup)
        msg += _("Project backup created: ") + backup
        # Delete backup path - delete the backup if no changes occurred in the project during the session
        self.delete_backup_path_name = backup
        return msg, backup


class MainWindow(QtWidgets.QMainWindow):
    """ Main GUI window.
    Project data is stored in a directory with .qda suffix
    core data is stored in data.qda sqlite file.
    Journal and coding dialogs can be shown non-modally - multiple dialogs open.
    There is a risk of a clash if two coding windows are open with the same file text or
    two journals open with the same journal entry.

    Note: App.settings does not contain projectName, conn or path (to database)
    app.project_name and app.project_path contain these.
    """

    project = {"databaseversion": "", "date": "", "memo": "", "about": ""}
    recent_projects = []  # a list of recent projects for the qmenu

    def __init__(self, app, force_quit=False):
        """ Set up user interface from ui_main.py file. """
        self.app = app
        self.force_quit = force_quit
        self.journal_display = None

        self.heartbeat_thread = None
        self.heartbeat_worker = None
        self.lock_file_path = ''
        
        sys.excepthook = exception_handler
        
        if platform.system() == "Windows" and self.app.settings['stylesheet'] == "native":
            # Make 'Fusion' the standard native style on Windows, as Qt recommends here: https://www.qt.io/blog/dark-mode-on-windows-11-with-qt-6.5 
            # The default 'Windows' style seems partially broken at the moment, especially in combination with the native dark mode. 
            # On macOS, 'Fusion' is the default style anyways (automatically chosen by Qt).
            QtWidgets.QApplication.instance().setStyle("Fusion")
       
        QtWidgets.QMainWindow.__init__(self)
        self.ui = Ui_MainWindow()
        self.ui.setupUi(self)
        # Test of macOS menu bar
        if self.app.settings['stylesheet'] == "native":
            self.ui.menubar.setNativeMenuBar(True)
        else:
            self.ui.menubar.setNativeMenuBar(False)
        self.get_latest_github_release()
        try:
            # Restore main window geometry (size, position, maximized state) from config
            geometry_hex = self.app.settings.get('mainwindow_geometry', '')
            if geometry_hex:
                self.restoreGeometry(QtCore.QByteArray.fromHex(geometry_hex.encode('utf-8')))
        except KeyError:
            pass
        self.hide_menu_options()
        font = 'font: ' + str(self.app.settings['fontsize']) + 'pt '
        font += '"' + self.app.settings['font'] + '";'
        self.setStyleSheet(font)
        self.init_ui()
        self.show()

    def init_ui(self):
        """ Set up menu triggers """

        # Project menu
        self.ui.actionCreate_New_Project.triggered.connect(self.new_project)
        self.ui.actionCreate_New_Project.setShortcut('Ctrl+N')
        self.ui.actionOpen_Project.triggered.connect(self.open_project)
        self.ui.actionOpen_Project.setShortcut('Ctrl+O')
        self.fill_recent_projects_menu_actions()
        self.ui.actionProject_Memo.triggered.connect(self.project_memo)
        self.ui.actionProject_Memo.setShortcut('Ctrl+M')
        self.ui.actionClose_Project.triggered.connect(self.close_project)
        self.ui.actionClose_Project.setShortcut('Alt+X')
        self.ui.actionSettings.triggered.connect(self.change_settings)
        self.ui.actionSettings.setShortcut('Alt+S')
        self.ui.actionProject_summary.triggered.connect(self.project_summary_report)
        self.ui.actionProject_Exchange_Export.triggered.connect(self.refi_project_export)
        self.ui.actionREFI_Codebook_export.triggered.connect(self.refi_codebook_export)
        self.ui.actionREFI_Codebook_import.triggered.connect(self.refi_codebook_import)
        self.ui.actionREFI_QDA_Project_import.triggered.connect(self.refi_project_import)
        self.ui.actionRQDA_Project_import.triggered.connect(self.rqda_project_import)
        self.ui.actionExport_codebook.triggered.connect(self.codebook)
        self.ui.actionExport_codebook_with_memos.triggered.connect(self.codebook_with_memos)
        self.ui.actionExit.triggered.connect(self.closeEvent)
        self.ui.actionExit.setShortcut('Ctrl+Q')
        self.ui.actionImport_plain_text_codes_list.triggered.connect(self.import_plain_text_codes)
        # Manage menu
        self.ui.actionManage_files.setShortcut('Alt+F')
        self.ui.actionManage_files.triggered.connect(self.manage_files)
        self.ui.actionManage_journals.triggered.connect(self.journals)
        self.ui.actionManage_journals.setShortcut('Alt+J')
        self.ui.actionManage_cases.triggered.connect(self.manage_cases)
        self.ui.actionManage_cases.setShortcut('Alt+C')
        self.ui.actionManage_attributes.triggered.connect(self.manage_attributes)
        self.ui.actionManage_attributes.setShortcut('Alt+A')
        self.ui.actionImport_survey_2.triggered.connect(self.import_survey)
        self.ui.actionImport_survey_2.setShortcut('Ctrl+I')
        self.ui.actionManage_bad_links_to_files.triggered.connect(self.manage_bad_file_links)
        self.ui.actionManage_references.setShortcut('Alt+R')
        self.ui.actionManage_references.triggered.connect(self.manage_references)
        self.ui.actionImport_twitter_data.triggered.connect(self.import_twitter)
        # Coding menu
        self.ui.actionCodes.triggered.connect(self.text_coding)
        self.ui.actionCodes.setShortcut('Alt+T')
        self.ui.actionCode_image.triggered.connect(self.image_coding)
        self.ui.actionCode_image.setShortcut('Alt+I')
        self.ui.actionCode_audio_video.triggered.connect(self.av_coding)
        self.ui.actionCode_audio_video.setShortcut('Alt+V')
        self.ui.actionCode_pdf.triggered.connect(self.pdf_coding)
        self.ui.actionColour_scheme.setShortcut('Alt+E')
        self.ui.actionColour_scheme.triggered.connect(self.code_color_scheme)
        self.ui.actionCode_organiser.triggered.connect(self.code_organiser)
        # Reports menu
        self.ui.actionCoding_reports.setShortcut('Alt+K')
        self.ui.actionCoding_reports.triggered.connect(self.report_coding)
        self.ui.actionCoding_comparison.setShortcut('Alt+L')
        self.ui.actionCoding_comparison.triggered.connect(self.report_coding_comparison)
        self.ui.actionCoding_comparison_by_file.setShortcut('Alt+M')
        self.ui.actionCoding_comparison_by_file.triggered.connect(self.report_compare_coders_by_file)
        self.ui.actionCode_frequencies.setShortcut('Alt+N')
        self.ui.actionCode_frequencies.triggered.connect(self.report_code_frequencies)
        self.ui.actionFile_summary.setShortcut('Alt+O')
        self.ui.actionFile_summary.triggered.connect(self.report_file_summary)
        self.ui.actionCode_summary.setShortcut('Alt+P')
        self.ui.actionCode_summary.triggered.connect(self.report_code_summary)
        self.ui.actionCode_relations.setShortcut('Alt+Q')
        self.ui.actionCode_relations.triggered.connect(self.report_code_relations)
        self.ui.actionCode_text_exact_matches.triggered.connect(self.report_exact_text_matches)
        self.ui.actionView_Graph.setShortcut('Alt+G')
        self.ui.actionView_Graph.triggered.connect(self.view_graph_original)
        self.ui.actionCharts.setShortcut('Alt+U')
        self.ui.actionCharts.triggered.connect(self.view_charts)
        # TODO self.ui.actionText_mining.triggered.connect(self.text_mining)
        self.ui.actionSQL_statements.setShortcut('Alt+D')
        self.ui.actionSQL_statements.triggered.connect(self.report_sql)
        # Help menu
        self.ui.actionContents.setShortcut('Alt+H')
        self.ui.actionContents.triggered.connect(self.help)
        self.ui.actionAbout.setShortcut('Alt+Y')
        self.ui.actionAbout.triggered.connect(self.about)
        self.ui.actionSpecial_functions.setShortcut('Alt+Z')
        self.ui.actionSpecial_functions.triggered.connect(self.special_functions)
        self.ui.actionMenu_Key_Shortcuts.triggered.connect(self.display_menu_key_shortcuts)

        font = f"font: {self.app.settings['fontsize']}pt "
        font += '"' + self.app.settings['font'] + '";'
        self.setStyleSheet(font)
        self.ui.textEdit.setReadOnly(True)
        self.settings_report()

    def fill_recent_projects_menu_actions(self):
        """ Get the recent projects from the .qualcoder txt file.
        Add up to five recent projects to the menu. """

        self.recent_projects = self.app.read_previous_project_paths()
        if len(self.recent_projects) == 0:
            return
        # Removes the qtdesigner default action. Also clears the section when a project is closed
        # so that the options for recent projects can be updated
        self.ui.menuOpen_Recent_Project.clear()
        for i, r in enumerate(self.recent_projects):
            display_name = r
            if len(r.split("|")) == 2:
                display_name = r.split("|")[1]
            if i == 0:
                action0 = QtGui.QAction(display_name, self)
                self.ui.menuOpen_Recent_Project.addAction(action0)
                action0.triggered.connect(self.project0)
            if i == 1:
                action1 = QtGui.QAction(display_name, self)
                self.ui.menuOpen_Recent_Project.addAction(action1)
                action1.triggered.connect(self.project1)
            if i == 2:
                action2 = QtGui.QAction(display_name, self)
                self.ui.menuOpen_Recent_Project.addAction(action2)
                action2.triggered.connect(self.project2)
            if i == 3:
                action3 = QtGui.QAction(display_name, self)
                self.ui.menuOpen_Recent_Project.addAction(action3)
                action3.triggered.connect(self.project3)
            if i == 4:
                action4 = QtGui.QAction(display_name, self)
                self.ui.menuOpen_Recent_Project.addAction(action4)
                action4.triggered.connect(self.project4)
            if i == 5:
                action5 = QtGui.QAction(display_name, self)
                self.ui.menuOpen_Recent_Project.addAction(action5)
                action5.triggered.connect(self.project5)

    def project0(self):
        self.open_project(self.recent_projects[0])

    def project1(self):
        self.open_project(self.recent_projects[1])

    def project2(self):
        self.open_project(self.recent_projects[2])

    def project3(self):
        self.open_project(self.recent_projects[3])

    def project4(self):
        self.open_project(self.recent_projects[4])

    def project5(self):
        self.open_project(self.recent_projects[5])

    def hide_menu_options(self):
        """ No project opened, hide most menu options.
         Enable project import options.
         Called by init and by close_project. """

        # Project menu
        self.ui.actionClose_Project.setEnabled(False)
        self.ui.actionProject_Memo.setEnabled(False)
        self.ui.actionProject_Exchange_Export.setEnabled(False)
        self.ui.actionREFI_Codebook_export.setEnabled(False)
        self.ui.actionREFI_Codebook_import.setEnabled(False)
        self.ui.actionREFI_QDA_Project_import.setEnabled(True)
        self.ui.actionRQDA_Project_import.setEnabled(True)
        self.ui.actionExport_codebook.setEnabled(False)
        self.ui.actionImport_plain_text_codes_list.setEnabled(False)
        # Manage menu
        self.ui.actionManage_files.setEnabled(False)
        self.ui.actionManage_journals.setEnabled(False)
        self.ui.actionManage_cases.setEnabled(False)
        self.ui.actionManage_attributes.setEnabled(False)
        self.ui.actionImport_survey_2.setEnabled(False)
        self.ui.actionManage_bad_links_to_files.setEnabled(False)
        self.ui.actionManage_references.setEnabled(False)
        self.ui.actionImport_twitter_data.setEnabled(False)
        # Coding menu
        self.ui.actionCodes.setEnabled(False)
        self.ui.actionCode_image.setEnabled(False)
        self.ui.actionCode_audio_video.setEnabled(False)
        self.ui.actionCode_pdf.setEnabled(False)
        self.ui.actionColour_scheme.setEnabled(False)
        self.ui.actionCode_organiser.setEnabled(False)
        # Reports menu
        self.ui.actionCoding_reports.setEnabled(False)
        self.ui.actionCoding_comparison.setEnabled(False)
        self.ui.actionCoding_comparison_by_file.setEnabled(False)
        self.ui.actionCode_frequencies.setEnabled(False)
        self.ui.actionCode_relations.setEnabled(False)
        self.ui.actionCode_text_exact_matches.setEnabled(False)
        self.ui.actionText_mining.setEnabled(False)
        self.ui.actionSQL_statements.setEnabled(False)
        self.ui.actionFile_summary.setEnabled(False)
        self.ui.actionCode_summary.setEnabled(False)
        self.ui.actionCategories.setEnabled(False)
        self.ui.actionView_Graph.setEnabled(False)
        self.ui.actionCharts.setEnabled(False)
        # Help menu
        self.ui.actionSpecial_functions.setEnabled(False)

    def show_menu_options(self):
        """ Project opened, show most menu options.
         Disable project import options. """

        # Project menu
        self.ui.actionClose_Project.setEnabled(True)
        self.ui.actionProject_Memo.setEnabled(True)
        self.ui.actionProject_Exchange_Export.setEnabled(True)
        self.ui.actionREFI_Codebook_export.setEnabled(True)
        self.ui.actionREFI_Codebook_import.setEnabled(True)
        self.ui.actionREFI_QDA_Project_import.setEnabled(True)
        self.ui.actionRQDA_Project_import.setEnabled(True)
        self.ui.actionExport_codebook.setEnabled(True)
        self.ui.actionImport_plain_text_codes_list.setEnabled(True)
        # Manage menu
        self.ui.actionManage_files.setEnabled(True)
        self.ui.actionManage_journals.setEnabled(True)
        self.ui.actionManage_cases.setEnabled(True)
        self.ui.actionManage_attributes.setEnabled(True)
        self.ui.actionImport_survey_2.setEnabled(True)
        self.ui.actionManage_references.setEnabled(True)
        self.ui.actionImport_twitter_data.setEnabled(True)
        # Coding menu
        self.ui.actionCodes.setEnabled(True)
        self.ui.actionCode_image.setEnabled(True)
        self.ui.actionCode_audio_video.setEnabled(True)
        self.ui.actionCode_pdf.setEnabled(True)
        self.ui.actionColour_scheme.setEnabled(True)
        self.ui.actionCode_organiser.setEnabled(True)
        # Reports menu
        self.ui.actionCoding_reports.setEnabled(True)
        self.ui.actionCoding_comparison.setEnabled(True)
        self.ui.actionCoding_comparison_by_file.setEnabled(True)
        self.ui.actionCode_frequencies.setEnabled(True)
        self.ui.actionCode_relations.setEnabled(True)
        self.ui.actionCode_text_exact_matches.setEnabled(True)
        self.ui.actionSQL_statements.setEnabled(True)
        self.ui.actionFile_summary.setEnabled(True)
        self.ui.actionCode_summary.setEnabled(True)
        self.ui.actionCategories.setEnabled(True)
        self.ui.actionView_Graph.setEnabled(True)
        self.ui.actionCharts.setEnabled(True)
        # Help menu
        self.ui.actionSpecial_functions.setEnabled(True)

        # TODO FOR FUTURE EXPANSION text mining
        self.ui.actionText_mining.setEnabled(False)
        self.ui.actionText_mining.setVisible(False)

    def keyPressEvent(self, event):
        """ Used to open top level menus. """
        key = event.key()
        mods = QtWidgets.QApplication.keyboardModifiers()
        if mods & QtCore.Qt.KeyboardModifier.AltModifier and key == QtCore.Qt.Key.Key_1:
            self.ui.menuProject.popup(QtGui.QCursor.pos())
        if mods & QtCore.Qt.KeyboardModifier.AltModifier and key == QtCore.Qt.Key.Key_2:
            self.ui.menuFiles_and_Cases.popup(QtGui.QCursor.pos())
        if mods & QtCore.Qt.KeyboardModifier.AltModifier and key == QtCore.Qt.Key.Key_3:
            self.ui.menuCoding.popup(QtGui.QCursor.pos())
        if mods & QtCore.Qt.KeyboardModifier.AltModifier and key == QtCore.Qt.Key.Key_4:
            self.ui.menuReports.popup(QtGui.QCursor.pos())
        if mods & QtCore.Qt.KeyboardModifier.AltModifier and key == QtCore.Qt.Key.Key_5:
            self.ui.menuHelp.popup(QtGui.QCursor.pos())

    def settings_report(self):
        """ Display general settings and project summary """

        self.ui.textEdit.append("<h1>" + _("Settings") + "</h1>")
        msg = _("Coder") + ": " + self.app.settings['codername'] + "\n"
        msg += _("Font") + ": " + f"{self.app.settings['font']} {self.app.settings['fontsize']}\n"
        msg += _("Tree font size") + f": {self.app.settings['treefontsize']}\n"
        msg += _("Working directory") + f": {self.app.settings['directory']}\n"
        msg += _("Show IDs") + f": {self.app.settings['showids']}\n"
        msg += _("Language") + f": {self.app.settings['language']}\n"
        msg += _("Timestamp format") + f": {self.app.settings['timestampformat']}\n"
        msg += _("Speaker name format") + f": {self.app.settings['speakernameformat']}\n"
        msg += _("Report text context characters: ") + str(self.app.settings['report_text_context_characters']) + "\n"
        msg += _("Report text context style: ") + self.app.settings['report_text_context_style'] + "\n"
        msg += _("Backup on open") + f": {self.app.settings['backup_on_open']}\n"
        msg += _("Backup AV files") + f": {self.app.settings['backup_av_files']}\n"
        msg += _("Style") + "; " + self.app.settings['stylesheet']
        if platform.system() == "Windows":
            msg += "\n" + _("Directory (folder) paths / represents \\")
        msg += "\n"
        self.ui.textEdit.append(msg)
        self.ui.textEdit.textCursor().movePosition(QtGui.QTextCursor.MoveOperation.End)
        self.ui.tabWidget.setCurrentWidget(self.ui.tab_action_log)

    def report_sql(self):
        """ Run SQL statements on database. """

        self.ui.label_reports.hide()
        ui = DialogSQL(self.app, self.ui.textEdit)
        self.tab_layout_helper(self.ui.tab_reports, ui)

    """def text_mining(self):
        ''' text analysis of files / cases / codings.
        NOT CURRENTLY IMPLEMENTED, FOR FUTURE EXPANSION.
        '''

        ui = DialogTextMining(self.app, self.ui.textEdit)
        ui.show()"""

    def report_coding_comparison(self):
        """ Compare two or more coders across all text files using Cohens Kappa. """

        self.ui.label_reports.hide()
        ui = DialogReportCoderComparisons(self.app, self.ui.textEdit)
        self.tab_layout_helper(self.ui.tab_reports, ui)

    def report_compare_coders_by_file(self):
        """ Compare two coders selection by file - text, A/V or image. """

        self.ui.label_reports.hide()
        ui = DialogCompareCoderByFile(self.app, self.ui.textEdit)
        self.tab_layout_helper(self.ui.tab_reports, ui)

    def report_code_frequencies(self):
        """ Show code frequencies overall and by coder. """

        self.ui.label_reports.hide()
        ui = DialogReportCodeFrequencies(self.app, self.ui.textEdit)
        self.tab_layout_helper(self.ui.tab_reports, ui)

    def report_code_relations(self):
        """ Show code relations in text files. """

        self.ui.label_reports.hide()
        ui = DialogReportRelations(self.app, self.ui.textEdit)
        self.tab_layout_helper(self.ui.tab_reports, ui)

    def report_exact_text_matches(self):
        """ Show exact text coding matches in text files. """

        self.ui.label_reports.hide()
        ui = DialogReportExactTextMatches(self.app, self.ui.textEdit)
        self.tab_layout_helper(self.ui.tab_reports, ui)

    def report_coding(self):
        """ Report on coding and categories. """

        self.ui.label_reports.hide()
        ui = DialogReportCodes(self.app, self.ui.textEdit, self.ui.tab_coding)
        self.tab_layout_helper(self.ui.tab_reports, ui)

    def report_file_summary(self):
        """ Report on file details. """

        self.ui.label_reports.hide()
        ui = DialogReportFileSummary(self.app, self.ui.textEdit)
        self.tab_layout_helper(self.ui.tab_reports, ui)

    def report_code_summary(self):
        """ Report on code details. """

        self.ui.label_reports.hide()
        ui = DialogReportCodeSummary(self.app, self.ui.textEdit)
        self.tab_layout_helper(self.ui.tab_reports, ui)

    def view_graph_original(self):
        """ Show list or acyclic graph of codes and categories. """

        self.ui.label_reports.hide()
        ui = ViewGraph(self.app)
        ui.setAttribute(QtCore.Qt.WidgetAttribute.WA_DeleteOnClose)
        self.tab_layout_helper(self.ui.tab_reports, ui)

    def view_charts(self):
        """ Show charts of codes and categories. """

        self.ui.label_reports.hide()
        ui = ViewCharts(self.app)
        ui.setAttribute(QtCore.Qt.WidgetAttribute.WA_DeleteOnClose)
        self.tab_layout_helper(self.ui.tab_reports, ui)

    @staticmethod
    def help():
        """ Display manual in browser. """

        webbrowser.open("https://github.com/ccbogel/QualCoder/wiki")

    def display_menu_key_shortcuts(self):
        self.ui.textEdit.append(menu_shortcuts_display)
        self.ui.textEdit.append(coding_shortcuts_display)
        self.ui.tabWidget.setCurrentWidget(self.ui.tab_action_log)

    def about(self):
        """ About dialog. """

        ui = DialogInformation(self.app, "About", "")
        ui.exec()

    def special_functions(self):
        """ User requested special functions dialog. """

        ui = DialogSpecialFunctions(self.app, self.ui.textEdit, self.ui.tab_coding)
        ui.exec()
        if ui.projects_merged:
            self.tab_layout_helper(self.ui.tab_manage, None)
            self.tab_layout_helper(self.ui.tab_coding, None)
            self.tab_layout_helper(self.ui.tab_reports, None)
            self.project_summary_report()

    def manage_attributes(self):
        """ Create, edit, delete, rename attributes. """

        self.ui.label_manage.hide()
        ui = DialogManageAttributes(self.app, self.ui.textEdit)
        self.tab_layout_helper(self.ui.tab_manage, ui)

    def manage_references(self):
        """ Manage references. Import references. Edit references.
        Link/unlink references to files. """

        ui = DialogReferenceManager(self.app, self.ui.textEdit)
        self.tab_layout_helper(self.ui.tab_manage, ui)

    def import_plain_text_codes(self):
        """ Import a list of plain text codes codebook.
        The codebook is a plain text file or csv file.
        In plain text file, Tab separates the codename from the code description.
        The >> symbol is used to assign code to category:  code>>category
        """

        ImportPlainTextCodes(self.app, self.ui.textEdit)

    def import_survey(self):
        """ Import survey flat sheet: csv file or xlsx.
        Create cases and assign attributes to cases.
        Identify qualitative questions and assign these data to the source table for
        coding and review. Modal dialog. """

        self.ui.label_manage.hide()
        ui = DialogImportSurvey(self.app, self.ui.textEdit)
        self.tab_layout_helper(self.ui.tab_manage, ui)

    def import_twitter(self):
        """ Import twitter flat sheet: csv file.
        Create cases by User name.
        Create qualitative text files for each tweet.
        Assign attributes to cases and files. """

        self.ui.label_manage.hide()
        ui = DialogImportTwitterData(self.app, self.ui.textEdit)
        self.tab_layout_helper(self.ui.tab_manage, ui)

    def manage_cases(self):
        """ Create, edit, delete, rename cases, add cases to files or parts of
        files, add memos to cases. """

        self.ui.label_manage.hide()
        ui = DialogCases(self.app, self.ui.textEdit)
        self.tab_layout_helper(self.ui.tab_manage, ui)

    def manage_files(self):
        """ Create text files or import files from odt, docx, html and
        plain text. Rename, delete and add memos to files.
        """

        self.ui.label_manage.hide()
        ui = DialogManageFiles(self.app, self.ui.textEdit, self.ui.tab_coding, self.ui.tab_reports)
        self.tab_layout_helper(self.ui.tab_manage, ui)

    def manage_bad_file_links(self):
        """ Fix any bad links to files.
        File names must match but paths can be different. """

        self.ui.label_manage.hide()
        ui = DialogManageLinks(self.app, self.ui.textEdit, self.ui.tab_coding)
        self.tab_layout_helper(self.ui.tab_manage, ui)
        bad_links = self.app.check_bad_file_links()
        if not bad_links:
            self.ui.actionManage_bad_links_to_files.setEnabled(False)

    def journals(self):
        """ Create and edit journals.
        From version 3.4 in a non-modal window. """

        self.ui.label_manage.hide()
        ui = DialogJournals(self.app, self.ui.textEdit)
        ui.setAttribute(QtCore.Qt.WidgetAttribute.WA_DeleteOnClose)
        self.journal_display = ui
        ui.show()
        # self.tab_layout_helper(self.ui.tab_manage, None)
        # self.tab_layout_helper(self.ui.tab_manage, ui)

    def text_coding(self):
        """ Create edit and delete codes. Apply and remove codes and annotations to the
        text in imported text files. """

        files = self.app.get_text_filenames()
        if len(files) > 0:
            self.ui.label_coding.hide()
            ui = DialogCodeText(self.app, self.ui.textEdit, self.ui.tab_reports)
            ui.setAttribute(QtCore.Qt.WidgetAttribute.WA_DeleteOnClose)
            self.tab_layout_helper(self.ui.tab_coding, ui)
        else:
            msg = _("This project contains no text files.")
            Message(self.app, _('No text files'), msg).exec()

    def pdf_coding(self):
        """ Create edit and delete codes. Apply and remove codes  to the pdf
        text in imported pdf files. """

        files = self.app.get_pdf_filenames()
        if len(files) > 0:
            self.ui.label_coding.hide()
            ui = DialogCodePdf(self.app, self.ui.textEdit, self.ui.tab_reports)
            ui.setAttribute(QtCore.Qt.WidgetAttribute.WA_DeleteOnClose)
            self.tab_layout_helper(self.ui.tab_coding, ui)
        else:
            msg = _("This project contains no pdf files.")
            Message(self.app, _('No pdf files'), msg).exec()
        pass

    def image_coding(self):
        """ Create edit and delete codes. Apply and remove codes to the image (or regions)
        """

        files = self.app.get_image_filenames()
        if len(files) > 0:
            self.ui.label_coding.hide()
            ui = DialogCodeImage(self.app, self.ui.textEdit, self.ui.tab_reports)
            ui.setAttribute(QtCore.Qt.WidgetAttribute.WA_DeleteOnClose)
            self.tab_layout_helper(self.ui.tab_coding, ui)
        else:
            msg = _("This project contains no image files.")
            Message(self.app, _('No image files'), msg).exec()

    def av_coding(self):
        """ Create edit and delete codes. Apply and remove codes to segments of the
        audio or video file. Added try block in case VLC bindings do not work. """

        files = self.app.get_av_filenames()
        if len(files) == 0:
            msg = _("This project contains no audio/video files.")
            Message(self.app, _('No a/v files'), msg).exec()
            return
        if not vlc:
            msg = _("VLC is not installed. Cannot code audio/video files.")
            Message(self.app, _('Install VLC'), msg).exec()
            return
        self.ui.label_coding.hide()
        try:
            ui = DialogCodeAV(self.app, self.ui.textEdit, self.ui.tab_reports)
            ui.setAttribute(QtCore.Qt.WidgetAttribute.WA_DeleteOnClose)
            self.tab_layout_helper(self.ui.tab_coding, ui)
        except Exception as err:
            logger.debug(str(err))
            Message(self.app, _("A/V Coding"), str(err), "warning").exec()

    def code_color_scheme(self):
        """ Edit code color scheme. """

        ui = DialogCodeColorScheme(self.app, self.ui.textEdit, self.ui.tab_reports)
        ui.setAttribute(QtCore.Qt.WidgetAttribute.WA_DeleteOnClose)
        self.tab_layout_helper(self.ui.tab_coding, ui)

    def code_organiser(self):
        """ Organise codes structure. """

        ui = CodeOrganiser(self.app)  #, self.ui.textEdit, self.ui.tab_reports)
        ui.setAttribute(QtCore.Qt.WidgetAttribute.WA_DeleteOnClose)
        self.tab_layout_helper(self.ui.tab_coding, ui)

    def tab_layout_helper(self, tab_widget, ui):
        """ Used when loading a coding, report or manage dialog  in to a tab widget.
         Add widget if no layout.
         If there is a layout, then remove all widgets from it and add the new widget. """

        self.ui.tabWidget.setCurrentWidget(tab_widget)
        # Check the tab has a layout and widgets
        contents = tab_widget.layout()
        if contents is None:
            # Tab has no layout so add one with widget
            layout = QtWidgets.QVBoxLayout()
            if ui is not None:
                layout.addWidget(ui)
            tab_widget.setLayout(layout)
        else:
            # Remove widgets from layout
            for i in reversed(range(contents.count())):
                contents.itemAt(i).widget().close()
                contents.itemAt(i).widget().setParent(None)
            if ui is not None:
                contents.addWidget(ui)

    def codebook(self):
        """ Export a text file code book of categories and codes.
        """

        Codebook(self.app, self.ui.textEdit)

    def codebook_with_memos(self):
        """ Export a text file code book of categories and codes with their memos.
        """

        Codebook(self.app, self.ui.textEdit, memos=True)

    def refi_project_export(self):
        """ Export the project as a qpdx zipped folder.
         Follows the REFI Project Exchange standards.
         NEED TO TEST RELATIVE EXPORTS, TIMESTAMPS AND TRANSCRIPTION
        """

        RefiExport(self.app, self.ui.textEdit, "project")

    def refi_codebook_export(self):
        """ Export the codebook as .qdc
        Follows the REFI standard version 1.0. https://www.qdasoftware.org/
        """
        #
        RefiExport(self.app, self.ui.textEdit, "codebook")

    def refi_codebook_import(self):
        """ Import a codebook .qdc into an opened project.
        Follows the REFI-QDA standard version 1.0. https://www.qdasoftware.org/
         """

        RefiImport(self.app, self.ui.textEdit, "qdc")

    def refi_project_import(self):
        """ Import a qpdx QDA project into a new project space.
        Follows the REFI standard.
        CURRENTLY IN TESTING AND NOT COMPLETE NOR VALIDATED.
         NEED TO TEST RELATIVE EXPORTS, TIMESTAMPS AND TRANSCRIPTION
         """

        self.close_project()
        self.ui.textEdit.append(_("IMPORTING REFI-QDA PROJECT"))
        msg = _(
            "Step 1: You will be asked for a new QualCoder project name.\nStep 2: You will be asked for the QDPX file.")
        Message(self.app, _('REFI-QDA import steps'), msg).exec()
        self.new_project()
        # Check project created successfully
        if self.app.project_name == "":
            Message(self.app, _("Project creation"), _("REFI-QDA Project not successfully created"), "warning").exec()
            return
        RefiImport(self.app, self.ui.textEdit, "qdpx")
        self.project_summary_report()

    def rqda_project_import(self):
        """ Import an RQDA format project into a new project space. """

        self.close_project()
        self.ui.textEdit.append(_("IMPORTING RQDA PROJECT"))
        msg = _(
            "Step 1: You will be asked for a new QualCoder project name.\nStep 2: You will be asked for the RQDA file.")
        Message(self.app, _('RQDA import steps'), msg).exec()
        self.new_project()
        # check project created successfully
        if self.app.project_name == "":
            Message(self.app, _('Project creation'), _("Project not successfully created"), "critical").exec()
            return
        RqdaImport(self.app, self.ui.textEdit)
        self.project_summary_report()

    def closeEvent(self, event):
        """ Override the QWindow close event.
        Close all dialogs and database connection.
        If selected via menu option exit: event == False
        If selected via window x close: event == QtGui.QCloseEvent
        Close project will also delete a backup if a backup was made and no changes occurred.
        """

        if not self.force_quit:
            quit_msg = _("Are you sure you want to quit?")
            reply = QtWidgets.QMessageBox.question(self, 'Message', quit_msg,
                                                   QtWidgets.QMessageBox.StandardButton.Yes,
                                                   QtWidgets.QMessageBox.StandardButton.No)
            if reply == QtWidgets.QMessageBox.StandardButton.Yes:
                # close project before the dialog list, as close project clean the dialogs
                self.close_project()
                # self.dialog_list = None
                # save main window geometry to config.ini
                self.app.settings['mainwindow_geometry'] = self.saveGeometry().toHex().data().decode('utf-8') 
                self.app.write_config_ini(self.app.settings)
                if self.app.conn is not None:
                    try:
                        self.app.conn.commit()
                        self.app.conn.close()
                    except Exception as err:
                        print("closeEvent", err)
                        logger.warning("close event " + str(err))
                # TODO calls twice, do not know how to fix
                QtWidgets.QApplication.instance().quit()
                return
            if event is False:
                return
            else:
                event.ignore()

    def new_project(self):
        """ Create a new project folder with data.qda (sqlite) and folders for documents,
        images, audio and video.
        Note the database does not keep a table specifically for users (coders), instead
        usernames can be freely entered through the settings dialog and are collated from
        coded text, images and a/v.
        v2 has added column in code_text table to link to avid in code_av table.
        v3 has added columns in code_text, code_image, code_av for important - to mark particular important codings.
        v4 has added column ctid (autonumber) in code_text.
        v5 had added column for codername in project. added column for av_text_id in source to link A/V with text file.
            And a stored_sql table.
        v6 has tables for storage of graph items.
        v7 has memo links from graph items (text/image/av to coding memos).
        v8 has table for ris bibliography data.
        """

        self.journal_display = None
        self.app = App()
        if self.app.settings['directory'] == "":
            self.app.settings['directory'] = os.path.expanduser('~')
        project_path = QtWidgets.QFileDialog.getSaveFileName(self,
                                                             _("Enter project name"), self.app.settings['directory'])
        # options=QtWidgets.QFileDialog.Option.DontUseNativeDialog)
        project_path = project_path[0]
        if project_path == "":
            Message(self.app, _("Project"), _("No project created."), "critical").exec()
            return
        # Add suffix to project name if it already exists
        counter = 0
        extension = ""
        while os.path.exists(project_path + extension + ".qda"):
            # print("C", counter, project_path + extension + ".qda")
            if counter > 0:
                extension = "_" + str(counter)
            counter += 1
        self.app.project_path = project_path + extension + ".qda"
        try:
            os.mkdir(self.app.project_path)
            os.mkdir(self.app.project_path + "/images")
            os.mkdir(self.app.project_path + "/audio")
            os.mkdir(self.app.project_path + "/video")
            os.mkdir(self.app.project_path + "/documents")
        except Exception as err:
            logger.critical(_("Project creation error ") + str(err))
            Message(self.app, _("Project"), self.app.project_path + _(" not successfully created"), "critical").exec()
            self.app = App()
            return
        self.app.project_name = self.app.project_path.rpartition('/')[2]
        self.app.settings['directory'] = self.app.project_path.rpartition('/')[0]
        self.app.create_connection(self.app.project_path)
        cur = self.app.conn.cursor()
        cur.execute(
            "CREATE TABLE project (databaseversion text, date text, memo text,about text, bookmarkfile integer, "
            "bookmarkpos integer, codername text)")
        cur.execute(
            "CREATE TABLE source (id integer primary key, name text, fulltext text, mediapath text, memo text, "
            "owner text, date text, av_text_id integer, risid integer, unique(name))")
        cur.execute(
            "CREATE TABLE code_image (imid integer primary key,id integer,x1 integer, y1 integer, width integer, "
            "height integer, cid integer, memo text, date text, owner text, important integer)")
        cur.execute(
            "CREATE TABLE code_av (avid integer primary key,id integer,pos0 integer, pos1 integer, cid integer, "
            "memo text, date text, owner text, important integer)")
        cur.execute(
            "CREATE TABLE annotation (anid integer primary key, fid integer,pos0 integer, pos1 integer, memo text, "
            "owner text, date text, unique(fid,pos0,pos1,owner))")
        cur.execute(
            "CREATE TABLE attribute_type (name text primary key, date text, owner text, memo text, caseOrFile text, "
            "valuetype text)")
        # Database version v6 - unique constraint for attribute (name, attr_type, id)
        cur.execute(
            "CREATE TABLE attribute (attrid integer primary key, name text, attr_type text, value text, id integer, "
            "date text, owner text, unique(name,attr_type,id))")
        cur.execute(
            "CREATE TABLE case_text (id integer primary key, caseid integer, fid integer, pos0 integer, pos1 integer, "
            "owner text, date text, memo text)")
        cur.execute(
            "CREATE TABLE cases (caseid integer primary key, name text, memo text, owner text,date text, "
            "constraint ucm unique(name))")
        cur.execute(
            "CREATE TABLE code_cat (catid integer primary key, name text, owner text, date text, memo text, "
            "supercatid integer, unique(name))")
        cur.execute(
            "CREATE TABLE code_text (ctid integer primary key, cid integer, fid integer,seltext text, pos0 integer, "
            "pos1 integer, owner text, date text, memo text, avid integer, important integer, "
            "unique(cid,fid,pos0,pos1, owner))")
        cur.execute(
            "CREATE TABLE code_name (cid integer primary key, name text, memo text, catid integer, owner text,"
            "date text, color text, unique(name))")
        # Database version v6 - unique name for journal
        cur.execute("CREATE TABLE journal (jid integer primary key, name text, jentry text, date text, owner text, "
                    "unique(name))")
        cur.execute("CREATE TABLE stored_sql (title text, description text, grouper text, ssql text, unique(title))")
        # Tables to store graph. sqlite 0 is False 1 is True
        cur.execute("CREATE TABLE graph (grid integer primary key, name text, description text, "
                    "date text, scene_width integer, scene_height integer, unique(name));")
        cur.execute("CREATE TABLE gr_cdct_text_item (gtextid integer primary key, grid integer, x integer, y integer, "
                    "supercatid integer, catid integer, cid integer, font_size integer, bold integer, "
                    "isvisible integer, displaytext text);")
        cur.execute("CREATE TABLE gr_case_text_item (gcaseid integer primary key, grid integer, x integer, "
                    "y integer, caseid integer, font_size integer, bold integer, color text, displaytext text);")
        cur.execute("CREATE TABLE gr_file_text_item (gfileid integer primary key, grid integer, x integer, "
                    "y integer, fid integer, font_size integer, bold integer, color text, displaytext text);")
        cur.execute("CREATE TABLE gr_free_text_item (gfreeid integer primary key, grid integer, freetextid integer,"
                    "x integer, y integer, free_text text, font_size integer, bold integer, color text,"
                    "tooltip text, ctid integer,memo_ctid integer, memo_imid integer, memo_avid integer);")
        cur.execute("CREATE TABLE gr_cdct_line_item (glineid integer primary key, grid integer, "
                    "fromcatid integer, fromcid integer, tocatid integer, tocid integer, color text, "
                    "linewidth real, linetype text, isvisible integer);")
        cur.execute("CREATE TABLE gr_free_line_item (gflineid integer primary key, grid integer, "
                    "fromfreetextid integer, fromcatid integer, fromcid integer, fromcaseid integer,"
                    "fromfileid integer, fromimid integer, fromavid integer, tofreetextid integer, tocatid integer, "
                    "tocid integer, tocaseid integer, tofileid integer, toimid integer, toavid integer, color text,"
                    "linewidth real, linetype text);")
        cur.execute("CREATE TABLE gr_pix_item (grpixid integer primary key, grid integer, imid integer,"
                    "x integer, y integer, px integer, py integer, w integer, h integer, filepath text,"
                    "tooltip text);")
        cur.execute("CREATE TABLE gr_av_item (gr_avid integer primary key, grid integer, avid integer,"
                    "x integer, y integer, pos0 integer, pos1 integer, filepath text, tooltip text, color text);")
        cur.execute("CREATE TABLE ris (risid integer, tag text, longtag text, value text);")
        cur.execute("INSERT INTO project VALUES(?,?,?,?,?,?,?)",
                    ('v8', datetime.datetime.now().astimezone().strftime("%Y-%m-%d %H:%M:%S"), '', qualcoder_version, 0,
                     0, self.app.settings['codername']))
        self.app.conn.commit()
        try:
            # Get and display some project details
            self.ui.textEdit.append("\n" + _("New project: ") + self.app.project_path + _(" created."))
            self.ui.textEdit.append(_("Opening: ") + self.app.project_path)
            self.setWindowTitle("QualCoder " + self.app.project_name)
            cur.execute('select sqlite_version()')
            self.ui.textEdit.append("SQLite version: " + str(cur.fetchone()))
            cur.execute("select databaseversion, date, memo, about from project")
            result = cur.fetchone()
            self.project['databaseversion'] = result[0]
            self.project['date'] = result[1]
            self.project['memo'] = result[2]
            self.project['about'] = result[3]
            self.ui.textEdit.append(_("New Project Created") + "\n========\n"
                                    + _("DB Version:") + str(self.project['databaseversion']) + "\n"
                                    + _("Date: ") + str(self.project['date']) + "\n"
                                    + _("About: ") + str(self.project['about']) + "\n"
                                    + _("Coder:") + str(self.app.settings['codername']) + "\n"
                                    + "========")
        except Exception as err:
            msg = _("Problem creating database ")
            logger.warning(msg + self.app.project_path + " Exception:" + str(err))
            self.ui.textEdit.append(f"\n{msg}\n{self.app.project_path}")
            self.ui.textEdit.append(str(err))
            self.close_project()
            return
        # New project, so tell open project NOT to back up, as there will be nothing in there to back up
        self.open_project(self.app.project_path, "yes")
        self.ui.tabWidget.setCurrentWidget(self.ui.tab_action_log)
        # Remove widgets from each tab
        contents = self.ui.tab_reports.layout()
        if contents:
            for i in reversed(range(contents.count())):
                contents.itemAt(i).widget().close()
                contents.itemAt(i).widget().setParent(None)
        contents = self.ui.tab_coding.layout()
        if contents:
            for i in reversed(range(contents.count())):
                contents.itemAt(i).widget().close()
                contents.itemAt(i).widget().setParent(None)
        contents = self.ui.tab_manage.layout()
        if contents:
            for i in reversed(range(contents.count())):
                contents.itemAt(i).widget().close()
                contents.itemAt(i).widget().setParent(None)

    def change_settings(self):
        """ Change default settings - the coder name, font, font size.
        Language, Backup options.
        As this dialog affects all others if the coder name changes, on exit of the dialog,
        all other opened dialogs are destroyed."""

        current_coder = self.app.settings['codername']
        ui = DialogSettings(self.app)
        ret = ui.exec()
        if ret == QtWidgets.QDialog.DialogCode.Rejected:  # Dialog has been canceled
            return

        self.settings_report()
        font = f"font: {self.app.settings['fontsize']}pt "
        font += '"' + self.app.settings['font'] + '";'
        self.setStyleSheet(font)
        # Name change: Close all opened dialogs as coder name needs to change everywhere
        if current_coder != self.app.settings['codername']:
            self.ui.textEdit.append(_("Coder name changed to: ") + self.app.settings['codername'])
            # Remove widgets from each tab
            contents = self.ui.tab_reports.layout()
            if contents:
                for i in reversed(range(contents.count())):
                    contents.itemAt(i).widget().close()
                    contents.itemAt(i).widget().setParent(None)
            contents = self.ui.tab_coding.layout()
            if contents:
                for i in reversed(range(contents.count())):
                    contents.itemAt(i).widget().close()
                    contents.itemAt(i).widget().setParent(None)
            contents = self.ui.tab_manage.layout()
            if contents:
                for i in reversed(range(contents.count())):
                    contents.itemAt(i).widget().close()
                    contents.itemAt(i).widget().setParent(None)

    def project_memo(self):
        """ Give the entire project a memo. """

        cur = self.app.conn.cursor()
        cur.execute("select memo from project")
        memo = cur.fetchone()[0]
        ui = DialogMemo(self.app, _("Memo for project ") + self.app.project_name,
                        memo)
        ui.exec()
        if memo != ui.memo:
            cur.execute('update project set memo=?', (ui.memo,))
            self.app.conn.commit()
            self.ui.textEdit.append(_("Project memo entered."))
            self.app.delete_backup = False

    # lock file helper functions:

    def create_lock_file(self, break_existing_lock=False):
        """Create the lock file.
           break_existing_lock: if True, the lock file will be created even if it already exists
        """
        if (not break_existing_lock) and os.path.exists(self.lock_file_path):
            return False
        try:
            mode = 'w' if break_existing_lock else 'x'
            with open(self.lock_file_path, mode, encoding='utf-8') as lock_file:
                lock_file.write(f"{getpass.getuser()}\n{str(time.time())}")
            return True
        except FileExistsError:
            return False

    def delete_lock_file(self):
        """Delete the lock file to release the lock."""

        try:
            if self.lock_file_path != '':
                os.remove(self.lock_file_path)
<<<<<<< HEAD
        except Exception as e_:  # TODO determine exact exception type to add in here, so printing e_
=======
        except Exception as e_:  # TODO determin specific exception type to add in here, so printing e_
>>>>>>> 7332351b
            print(e_)
            pass

    def lock_file_io_error(self):
        msg = _('An error occured while writing to the project folder. '
                'Please close the project and try to open it again.')
        msg_box = Message(self.app, _("I/O Error"), msg, "critical")
        btn_close = msg_box.addButton(_("Close"), QtWidgets.QMessageBox.ButtonRole.AcceptRole)
        btn_ignore = msg_box.addButton("Ignore", QtWidgets.QMessageBox.ButtonRole.RejectRole)
        msg_box.setDefaultButton(btn_close)
        msg_box.exec()
        if msg_box.clickedButton() == btn_close:
            self.close_project()
        logger.debug(msg)

    def prepare_heartbeat_thread(self):
        """Prepare and start the heartbeat QThread."""
        self.heartbeat_thread = QtCore.QThread()
        self.heartbeat_worker = ProjectLockHeartbeatWorker(self.app, self.lock_file_path)
        self.heartbeat_worker.moveToThread(self.heartbeat_thread)

        self.heartbeat_thread.started.connect(self.heartbeat_worker.write_heartbeat)
        self.heartbeat_worker.finished.connect(self.heartbeat_thread.quit)
        self.heartbeat_worker.finished.connect(self.heartbeat_worker.deleteLater)
        self.heartbeat_thread.finished.connect(self.heartbeat_thread.deleteLater)
        self.heartbeat_worker.io_error.connect(self.lock_file_io_error)

        self.heartbeat_thread.start()

    def stop_heartbeat(self, wait=False):
        """Stop the heartbeat and delete the lock file (if it exists)."""
<<<<<<< HEAD

        if self.heartbeat_worker is not None:
            try:
                self.heartbeat_worker.stop()
                if wait:
                    self.heartbeat_thread.wait()  # Wait for the thread to properly finish
            except Exception as e_:  # TODO determin actual exception, to add here, so printing e_
                print(e_)
=======
        try:
            if self.heartbeat_worker is not None:
                self.heartbeat_worker.stop()
                if wait:
                    self.heartbeat_thread.wait()  # Wait for the thread to properly finish
        except Exception as e_:  # TODO determin actual exception, to add here, so printing e_
            print(e_)
            pass
>>>>>>> 7332351b
        self.delete_lock_file()
        self.lock_file_path = ''

    def open_project(self, path_="", newproject="no"):
        """ Open an existing project.
        if set, also save a backup datetime stamped copy at the same time.
        Do not back up on a newly created project, as it will not contain data.
        A backup is created if settings backup is True.
        The backup is deleted, if no changes.
        Backups are created using the date and 24 hour suffix: _BKUP_yyyymmdd_hh
        Backups are not replaced within the same hour.
        Update older databases to current version mainly by adding columns and tables.
        Table constraints are not updated (code_text duplicated codings).
        param:
            path: if path is "" then get the path from a dialog, otherwise use the supplied path
            newproject: yes or no  if yes then do not make an initial backup
        """

        self.journal_display = None
        default_directory = self.app.settings['directory']
        if path_ == "" or path_ is False:
            if default_directory == "":
                default_directory = os.path.expanduser('~')
            path_ = QtWidgets.QFileDialog.getExistingDirectory(self,
                                                               _('Open project directory'), default_directory)
        if path_ == "" or path_ is False:
            return
        self.close_project()
        msg = ""
        # New path variable from recent_projects.txt contains time | path
        # Older variable only listed the project path
        splt = path_.split("|")
        proj_path = ""
        if len(splt) == 1:
            proj_path = splt[0]
        if len(splt) == 2:
            proj_path = splt[1]
        if len(path) > 3 and proj_path[-4:] == ".qda":
            # Lock file management
            self.lock_file_path = os.path.normpath(proj_path + '/project_in_use.lock')
            if not self.create_lock_file():
                # Lock file already exists. Checking if it has timed out or not.
                with open(self.lock_file_path, 'r', encoding='utf-8') as lock_file:
                    try:
                        lock_user = lock_file.readline()[:-1]
                        lock_timestamp = float(lock_file.readline())
                    except Exception as e_:  # TODO add specific exception
                        print(e_)
                        logger.warning(e_)
                        # lock file seems corrupted/partially written. Retry once in case another instance was writing to the file at the same time:
                        time.sleep(0.5)
                        try:
                            lock_user = lock_file.readline()[:-1]
                            lock_timestamp = float(lock_file.readline())
                        except Exception as e_:  # permanent error, break the lock
                            print(e_)  # TODO determine specific exception
                            logger.warning(e_)
                            lock_user = 'unknown'
                            lock_timestamp = 0.0
                if float(time.time()) - lock_timestamp > lock_timeout:
                    # has timed out, break the lock
                    msg = _(
                        'QualCoder detected that the project was not properly closed the last time it was used by "') + lock_user + '".\n'
                    msg += _(
                        'In most cases, you can still continue your work as usual. If you encounter any problems, search for a recent backup in the project folder.')
                    logger.warning(msg)
                    msg_box = Message(self.app, _("Open file"), msg, "information")
                    msg_box.setStandardButtons(
                        QtWidgets.QMessageBox.StandardButton.Ok | QtWidgets.QMessageBox.StandardButton.Abort)
                    msg_box.setDefaultButton(QtWidgets.QMessageBox.StandardButton.Ok)
                    ret = msg_box.exec()
                    if ret == QtWidgets.QMessageBox.StandardButton.Abort:
                        self.app.project_path = ""
                        self.app.project_name = ""
                        return
                    self.create_lock_file(break_existing_lock=True)
                else:
                    # lock is valid, project seems to be in use by other user
                    msg = _('Project cannot be opened since it\'s already in use by "') + lock_user + _(
                        '". Please retry later.')
                    logger.warning(msg)
                    Message(self.app, _("Cannot open file"), msg, "critical").exec()
                    self.app.project_path = ""
                    self.app.project_name = ""
                    return
            self.prepare_heartbeat_thread()
            try:
                self.app.create_connection(proj_path)
            except Exception as err:
                self.app.conn = None
                msg += " " + str(err)
                logger.debug(msg)
        if self.app.conn is None:
            msg += "\n" + proj_path
            Message(self.app, _("Cannot open file"), msg, "critical").exec()
            self.stop_heartbeat()
            self.app.project_path = ""
            self.app.project_name = ""
            return
        # Check that the connection is to a valid QualCoder database
        cur = self.app.conn.cursor()
        try:
            cur.execute("select databaseversion, date, memo, about from project")
            res = cur.fetchone()
            if "QualCoder" not in res[3]:
                logger.debug("This is not a QualCoder database")
                self.close_project()
                return
        except Exception as err:
            logger.debug("This in not a QualCoder database " + str(err))
            self.close_project()
            return

        # Potential design flaw to have the current coders name in the config.ini file
        # as it would change to this coder when opening different projects
        # Check that the coder name from setting ini file is in the project
        # If not then replace with a name in the project
        # Database version 5 (QualCoder 2.8 and newer) stores the current coder in the project table
        names = self.app.get_coder_names_in_project()
        if self.app.settings['codername'] not in names and len(names) > 0:
            self.app.settings['codername'] = names[0]
            self.app.write_config_ini(self.app.settings)
            self.ui.textEdit.append(_("Default coder name changed to: ") + names[0])
        # Display some project details
        self.app.append_recent_project(self.app.project_path)
        self.fill_recent_projects_menu_actions()
        self.setWindowTitle("QualCoder " + self.app.project_name)

        # Check avid column in code_text table, Database version v2
        cur = self.app.conn.cursor()
        try:
            cur.execute("select avid from code_text")
        except sqlite3.OperationalError:
            try:
                cur.execute("ALTER TABLE code_text ADD avid integer")
                self.app.conn.commit()
            except Exception as err:
                logger.debug(str(err))
        try:
            cur.execute("select bookmarkfile from project")
        except sqlite3.OperationalError:
            try:
                cur.execute("ALTER TABLE project ADD bookmarkfile integer")
                self.app.conn.commit()
                cur.execute("ALTER TABLE project ADD bookmarkpos integer")
                self.app.conn.commit()
                self.ui.textEdit.append(_("Updating database to version") + " v2")
            except Exception as err:
                logger.debug(str(err))
        # Database version v3
        cur = self.app.conn.cursor()
        try:
            cur.execute("select important from code_text")
        except sqlite3.OperationalError:
            try:
                cur.execute("ALTER TABLE code_text ADD important integer")
                self.app.conn.commit()
            except Exception as err:
                logger.debug(str(err))
                cur = self.app.conn.cursor()
        try:
            cur.execute("select important from code_av")
        except sqlite3.OperationalError:
            try:
                cur.execute("ALTER TABLE code_av ADD important integer")
                self.app.conn.commit()
            except Exception as err:
                logger.debug(str(err))
        cur = self.app.conn.cursor()
        try:
            cur.execute("select important from code_image")
        except sqlite3.OperationalError:
            try:
                cur.execute("ALTER TABLE code_image ADD important integer")
                self.app.conn.commit()
                self.ui.textEdit.append(_("Updating database to version") + " v3")
            except Exception as err:
                logger.debug(str(err))
        # Database version v4
        try:
            cur.execute("select ctid from code_text")
        except sqlite3.OperationalError:
            cur.execute(
                "CREATE TABLE code_text2 (ctid integer primary key, cid integer, fid integer,seltext text, "
                "pos0 integer, pos1 integer, owner text, date text, memo text, avid integer, important integer, "
                "unique(cid,fid,pos0,pos1, owner))")
            self.app.conn.commit()
            sql = "insert into code_text2 (cid, fid, seltext, pos0, pos1, owner, date, memo, avid, important) "
            sql += "select cid, fid, seltext, pos0, pos1, owner, date, memo, avid, important from code_text"
            cur.execute(sql)
            self.app.conn.commit()
            cur.execute("drop table code_text")
            cur.execute("alter table code_text2 rename to code_text")
            cur.execute('update project set databaseversion="v4", about=?', [qualcoder_version])
            self.app.conn.commit()
            self.ui.textEdit.append(_("Updating database to version") + " v4")
        # Database version v5
        # Add codername to project, add av_text_id to source, add stored sql table
        try:
            cur.execute("select codername from project")
        except sqlite3.OperationalError:
            print(self.app.settings['codername'])
            cur.execute("ALTER TABLE project ADD codername text")
            self.app.conn.commit()
            cur.execute('update project set databaseversion="v5", about=?, codername=?',
                        [qualcoder_version, self.app.settings['codername']])
            self.app.conn.commit()
        try:
            cur.execute("select av_text_id from source")
        except sqlite3.OperationalError:
            cur.execute('ALTER TABLE source ADD av_text_id integer')
            self.app.conn.commit()
            # Add id link from AV file to text file.
            av_files = self.app.get_av_filenames()  # id, name, memo
            text_files = self.app.get_text_filenames()  # id, name, memo
            for av in av_files:
                for t in text_files:
                    if av['name'] + ".transcribed" == t['name']:
                        cur.execute('update source set av_text_id =? where id=?', [t['id'], av['id']])
                        self.app.conn.commit()
            self.ui.textEdit.append(_("Updating database to version") + " v5")
        try:
            cur.execute("select title from stored_sql")
        except sqlite3.OperationalError:
            cur.execute(
                "CREATE TABLE stored_sql (title text, description text, grouper text, ssql text, unique(title));")
            self.app.conn.commit()
        # Database version 6
        try:
            cur.execute("select name, description, date from graph")
        except sqlite3.OperationalError:
            # Tables to store graph. sqlite 0 is False 1 is True
            cur.execute("CREATE TABLE graph (grid integer primary key, name text, description text, "
                        "date text, scene_width integer, scene_height integer, unique(name));")
            cur.execute(
                "CREATE TABLE gr_cdct_text_item (gtextid integer primary key, grid integer, x integer, y integer, "
                "supercatid integer, catid integer, cid integer, font_size integer, bold integer, "
                "isvisible integer, displaytext text);")
            cur.execute("CREATE TABLE gr_case_text_item (gcaseid integer primary key, grid integer, x integer, "
                        "y integer, caseid integer, font_size integer, bold integer, color text, displaytext text);")
            cur.execute("CREATE TABLE gr_file_text_item (gfileid integer primary key, grid integer, x integer, "
                        "y integer, fid integer, font_size integer, bold integer, color text, displaytext text);")
            cur.execute("CREATE TABLE gr_free_text_item (gfreeid integer primary key, grid integer, freetextid integer,"
                        "x integer, y integer, free_text text, font_size integer, bold integer, color text,"
                        "tooltip text, ctid integer);")
            cur.execute("CREATE TABLE gr_cdct_line_item (glineid integer primary key, grid integer, "
                        "fromcatid integer, fromcid integer, tocatid integer, tocid integer, color text, "
                        "linewidth real, linetype text, isvisible integer);")
            cur.execute("CREATE TABLE gr_free_line_item (gflineid integer primary key, grid integer, "
                        "fromfreetextid integer, fromcatid integer, fromcid integer, fromcaseid integer,"
                        "fromfileid integer, fromimid integer, fromavid integer, tofreetextid integer, tocatid integer,"
                        "tocid integer, tocaseid integer, tofileid integer, toimid integer, toavid integer, color text,"
                        " linewidth real, linetype text);")
            cur.execute("CREATE TABLE gr_pix_item (grpixid integer primary key, grid integer, imid integer,"
                        "x integer, y integer, px integer, py integer, w integer, h integer, filepath text,"
                        "tooltip text);")
            cur.execute("CREATE TABLE gr_av_item (gr_avid integer primary key, grid integer, avid integer,"
                        "x integer, y integer, pos0 integer, pos1 integer, filepath text, tooltip text, color text);")
            self.app.conn.commit()
            cur.execute('update project set databaseversion="v6", about=?', [qualcoder_version])
            self.ui.textEdit.append(_("Updating database to version") + " v6")
        # Database v7
        db7_update = False
        try:
            cur.execute("select memo_ctid from gr_free_text_item")
        except sqlite3.OperationalError:
            cur.execute('ALTER TABLE gr_free_text_item ADD memo_ctid integer')
            self.app.conn.commit()
            db7_update = True
        try:
            cur.execute("select memo_imid from gr_free_text_item")
        except sqlite3.OperationalError:
            cur.execute('ALTER TABLE gr_free_text_item ADD memo_imid integer')
            self.app.conn.commit()
            db7_update = True
        try:
            cur.execute("select memo_avid from gr_free_text_item")
        except sqlite3.OperationalError:
            cur.execute('ALTER TABLE gr_free_text_item ADD memo_avid integer')
            self.app.conn.commit()
            db7_update = True
        if db7_update:
            cur.execute('update project set databaseversion="v7", about=?', [qualcoder_version])
            self.app.conn.commit()
            self.ui.textEdit.append(_("Updating database to version") + " v7")
        # Database version v8
        try:
            cur.execute("select risid from ris")
        except sqlite3.OperationalError:
            cur.execute("CREATE TABLE ris (risid integer, tag text, longtag text, value text);")
            cur.execute('update project set databaseversion="v8", about=?', [qualcoder_version])
            self.app.conn.commit()
            self.ui.textEdit.append(_("Updating database to version") + " v8")
        try:
            cur.execute("select risid from source")
        except sqlite3.OperationalError:
            cur.execute('ALTER TABLE source ADD risid integer')

        # Save a date and 24 hour stamped backup
        if self.app.settings['backup_on_open'] == 'True' and newproject == "no":
            msg, backup_name = self.app.save_backup()
            self.ui.textEdit.append(msg)
        msg = "\n" + _("Project Opened: ") + self.app.project_name
        self.ui.textEdit.append(msg)
        self.project_summary_report()
        self.show_menu_options()

        # Delete codings (fid, id) that do not have a matching source id
        sql = "select fid from code_text where fid not in (select source.id from source)"
        cur.execute(sql)
        res = cur.fetchall()
        if res:
            self.ui.textEdit.append(_("Deleting code_text coding to deleted files: ") + str(res))
        for r in res:
            cur.execute("delete from code_text where fid=?", [r[0]])
        sql = "select code_image.id from code_image where code_image.id not in (select source.id from source)"
        cur.execute(sql)
        res = cur.fetchall()
        if res:
            self.ui.textEdit.append(_("Deleting code_image coding to deleted files: ") + str(res))
        for r in res:
            cur.execute("delete from code_image where id=?", [r[0]])
        sql = "select code_av.id from code_av where code_av.id not in (select source.id from source)"
        cur.execute(sql)
        res = cur.fetchall()
        if res:
            self.ui.textEdit.append(_("Deleting code_av coding to deleted files: ") + str(res))
        for r in res:
            cur.execute("delete from code_av where id=?", [r[0]])
        self.app.conn.commit()

        # Fix 'lost' categories if present.
        sql = "update code_cat set supercatid=null where supercatid is not null and supercatid not in "
        sql += "(select catid from code_cat)"
        cur.execute(sql)
        self.app.conn.commit()
        # Vacuum database
        cur.execute("vacuum")
        self.app.conn.commit()

        # Fix missing folders within QualCoder project. Will cause import errors.
        span = '<span style="color:red">'
        end_span = "</span>"
        missing_folders = False
        if not os.path.exists(os.path.join(self.app.project_path, "documents")):
            os.makedirs(os.path.join(self.app.project_path, "documents"))
            self.ui.textEdit.append(f"{span}No documents folder. Created empty folder{end_span}")
            missing_folders = True
        if not os.path.exists(os.path.join(self.app.project_path, "audio")):
            os.makedirs(os.path.join(self.app.project_path, "audio"))
            self.ui.textEdit.append(f"{span}No audio folder. Created empty folder{end_span}")
            missing_folders = True
        if not os.path.exists(os.path.join(self.app.project_path, "images")):
            os.makedirs(os.path.join(self.app.project_path, "images"))
            self.ui.textEdit.append(f"{span}No images folder. Created empty folder{end_span}")
            missing_folders = True
        if not os.path.exists(os.path.join(self.app.project_path, "video")):
            os.makedirs(os.path.join(self.app.project_path, "video"))
            self.ui.textEdit.append(f"{span}No video folder. Created empty folder{end_span}")
            missing_folders = True
        if missing_folders:
            Message(self.app, _("Information"), _("QualCoder project missing folders. Created empty folders")).exec()

    def project_summary_report(self):
        """ Add a summary of the project to the text edit.
         Display project memo, and code, attribute, journal, files frequencies.
         Also detect and display bad links to linked files. """

        if self.app.conn is None:
            return
        cur = self.app.conn.cursor()
        cur.execute("select databaseversion, date, memo, about, bookmarkfile,bookmarkpos from project")
        result = cur.fetchall()[-1]
        self.project['databaseversion'] = result[0]
        self.project['date'] = result[1]
        self.project['memo'] = result[2]
        self.ui.textEdit.append("\n")
        self.ui.textEdit.append("<h1>" + _("Project summary") + "</h1>")
        msg = _("Date time now: ") + datetime.datetime.now().astimezone().strftime("%Y-%m-%d %H:%M") + "\n"
        msg += self.app.project_name + "\n"
        msg += _("Project path: ") + self.app.project_path + "\n"
        msg += _("Project date: ") + f"{self.project['date']}\n"
        sql = "select memo from project"
        cur.execute(sql)
        res = cur.fetchone()
        msg += _("Project memo: ") + f"{res[0]}\n"
        sql = "select count(id) from source"
        cur.execute(sql)
        res = cur.fetchone()
        msg += _("Files: ") + f"{res[0]}\n"
        sql = "select count(caseid) from cases"
        cur.execute(sql)
        res = cur.fetchone()
        msg += _("Cases: ") + f"{res[0]}\n"
        sql = "select count(catid) from code_cat"
        cur.execute(sql)
        res = cur.fetchone()
        msg += _("Code categories: ") + f"{res[0]}\n"
        sql = "select count(cid) from code_name"
        cur.execute(sql)
        res = cur.fetchone()
        msg += _("Codes: ") + f"{res[0]}\n"
        sql = "select count(name) from attribute_type"
        cur.execute(sql)
        res = cur.fetchone()
        msg += _("Attributes: ") + f"{res[0]}\n"
        sql = "select count(jid) from journal"
        cur.execute(sql)
        res = cur.fetchone()
        msg += _("Journals: ") + f"{res[0]}\n"
        cur.execute("select name from source where id=?", [result[4]])
        bookmark_filename = cur.fetchone()
        if bookmark_filename is not None and result[5] is not None:
            msg += f"\nText Bookmark: {bookmark_filename[0]}"
            msg += f", position: {result[5]}\n"
        if platform.system() == "Windows":
            msg += "\n" + _("Directory (folder) paths / represents \\")
        self.ui.textEdit.append(msg)
        bad_links = self.app.check_bad_file_links()
        if bad_links:
            span = '<span style="color:red">'
            self.ui.textEdit.append(span + _("Bad links to files") + "</span>")
            for lnk in bad_links:
                self.ui.textEdit.append(span + lnk['name'] + "   " + lnk['mediapath'] + '</span>')
            self.ui.actionManage_bad_links_to_files.setEnabled(True)
        else:
            self.ui.actionManage_bad_links_to_files.setEnabled(False)
        self.ui.textEdit.append("\n")
        self.ui.tabWidget.setCurrentWidget(self.ui.tab_action_log)
        self.ui.textEdit.verticalScrollBar().setValue(self.ui.textEdit.verticalScrollBar().maximum())

    def close_project(self):
        """ Close an open project.
        Remove widgets from tabs, clear dialog list. Close app connection.
        Delete old backups. Hide menu options. """

        self.journal_display = None
        # Remove widgets from each tab
        contents = self.ui.tab_reports.layout()
        if contents:
            for i in reversed(range(contents.count())):
                contents.itemAt(i).widget().close()
                contents.itemAt(i).widget().setParent(None)
        contents = self.ui.tab_coding.layout()
        if contents:
            for i in reversed(range(contents.count())):
                contents.itemAt(i).widget().close()
                contents.itemAt(i).widget().setParent(None)
        contents = self.ui.tab_manage.layout()
        if contents:
            for i in reversed(range(contents.count())):
                contents.itemAt(i).widget().close()
                contents.itemAt(i).widget().setParent(None)
        # Added if statement for the first opening of QualCoder. Otherwise, looks odd closing a project that is not there.
        if self.app.project_name != "":
            self.ui.textEdit.append(_("Closing project: ") + self.app.project_name)
            self.ui.textEdit.append("========\n")
            self.app.append_recent_project(self.app.project_path)
        if self.app.conn is not None:
            try:
                self.app.conn.commit()
                self.app.conn.close()
            except Exception as e_:  # TODO add specific exception
                print(e_)
                logger.warning(e_)
                self.app.conn = None
        self.stop_heartbeat(wait=True)
        self.delete_backup_folders()
        self.fill_recent_projects_menu_actions()
        self.app.conn = None
        self.app.project_path = ""
        self.app.project_name = ""
        self.app.delete_backup_path_name = ""
        self.app.delete_backup = True
        self.project = {"databaseversion": "", "date": "", "memo": "", "about": ""}
        self.hide_menu_options()
        self.setWindowTitle("QualCoder")
        self.app.write_config_ini(self.app.settings)
        self.ui.tabWidget.setCurrentWidget(self.ui.tab_action_log)
        self.ui.textEdit.verticalScrollBar().setValue(self.ui.textEdit.verticalScrollBar().maximum())

    def delete_backup_folders(self):
        """ Delete the most current backup created on opening a project,
        providing the project was not changed in any way.
        Delete the oldest backups if more than BACKUP_NUM are created.
        Backup name format: directories/projectname_BKUP_yyyymmdd_hh.qda
        Requires: self.settings['backup_num'] """

        if self.app.project_path == "" or not os.path.exists(self.app.project_path):
            return
        if self.app.delete_backup_path_name != "" and self.app.delete_backup:
            try:
                shutil.rmtree(self.app.delete_backup_path_name)
            except Exception as err:
                print(str(err))
                logger.warning(str(err))
        # Get a list of backup folders for current project
        parts = self.app.project_path.split('/')
        project_name_and_suffix = parts[-1]
        directory = self.app.project_path[0:-len(project_name_and_suffix)]
        project_name = project_name_and_suffix[:-4]
        project_name_and_bkup = project_name + "_BKUP_"
        lenname = len(project_name_and_bkup)
        files_folders = os.listdir(directory)
        backups = []
        for f_ in files_folders:
            if f_[0:lenname] == project_name_and_bkup and f_[-4:] == ".qda":
                backups.append(f_)
        # Sort newest to oldest, and remove any that are more than BACKUP_NUM position in the list
        backups.sort(reverse=True)
        to_remove = []
        if len(backups) > self.app.settings['backup_num']:
            to_remove = backups[self.app.settings['backup_num']:]
        if not to_remove:
            return
        for f_ in to_remove:
            try:
                shutil.rmtree(directory + f_)
                self.ui.textEdit.append(_("Deleting: ") + directory + f_)
            except Exception as err:
                print(str(err))
                logger.warning(str(err))

    def get_latest_github_release(self):
        """ Get latest github release.
        https://stackoverflow.com/questions/24987542/is-there-a-link-to-github-for-downloading-a-file-in-the-latest-release-of-a-repo
        Dated May 2018

        Some issues on some platforms, so all in try except clause
        """

        self.ui.textEdit.append(_("This version: ") + qualcoder_version)
        try:
            _json = json.loads(urllib.request.urlopen(urllib.request.Request(
                'https://api.github.com/repos/ccbogel/QualCoder/releases/latest',
                headers={'Accept': 'application/vnd.github.v3+json'},
            )).read())
            if _json['name'] > qualcoder_version:
                html = '<span style="color:red">' + _("Newer release available: ") + _json['name'] + '</span>'
                self.ui.textEdit.append(html)
                html = '<span style="color:red">' + _json['html_url'] + '</span><br />'
                self.ui.textEdit.append(html)
            else:
                self.ui.textEdit.append(_("Latest Release: ") + _json['name'])
                self.ui.textEdit.append(_json['html_url'] + "\n")
        except Exception as err:
            print(err)
            logger.warning(str(err))


def gui():
    qual_app = App()
    settings = qual_app.load_settings()
    project_path = qual_app.get_most_recent_projectpath()
    app = QtWidgets.QApplication(sys.argv)
    QtGui.QFontDatabase.addApplicationFont("GUI/NotoSans-hinted/NotoSans-Regular.ttf")
    QtGui.QFontDatabase.addApplicationFont("GUI/NotoSans-hinted/NotoSans-Bold.ttf")
    stylesheet = qual_app.merge_settings_with_default_stylesheet(settings)
    app.setStyleSheet(stylesheet)
    if sys.platform != 'darwin':
        pm = QtGui.QPixmap()
        pm.loadFromData(QtCore.QByteArray.fromBase64(qualcoder32), "png")
        app.setWindowIcon(QtGui.QIcon(pm))

    # Use two character language setting
    lang = settings.get('language', 'en')
    # Test for pyinstall data files
    locale_dir = os.path.join(path, 'locale')
    # Need to get the external data directory for PyInstaller
    if getattr(sys, 'frozen', False) and hasattr(sys, '_MEIPASS'):
        ext_data_dir = sys._MEIPASS
        # print("ext data dir: ", ext_data_dir)
        locale_dir = os.path.join(ext_data_dir, 'qualcoder')
        locale_dir = os.path.join(locale_dir, 'locale')
        # locale_dir = os.path.join(locale_dir, lang)
        # locale_dir = os.path.join(locale_dir, 'LC_MESSAGES')
    # print("locale dir: ", locale_dir)
    # print("LISTDIR: ", os.listdir(locale_dir))
    # getlang = gettext.translation('en', localedir=locale_dir, languages=['en'])
    translator = gettext.translation(domain='default', localedir=locale_dir, fallback=True)
    if lang in ["de", "es", "fr", "it", "pt"]:
        # qt translator applies to ui designed GUI widgets only
        # qt_locale_dir = os.path.join(locale_dir, lang)
        # qt_locale_file = os.path.join(qt_locale_dir, "app_" + lang + ".qm")
        # print("qt qm translation file: ", qt_locale_file)
        qt_translator = QtCore.QTranslator()
        # qt_translator.load(qt_locale_file)
        ''' Below for pyinstaller and obtaining app_lang.qm data file from .qualcoder folder
        A solution to this error [Errno 13] Permission denied:
        Replace 'lang' with the short language name, e.g. app_de.qm '''
        if qt_translator.isEmpty():
            print("trying to load translation qm file from .qualcoder folder")
            qm = os.path.join(home, '.qualcoder')
            qm = os.path.join(qm, f"app_{lang}.qm")
            print("qm file located at: ", qm)
            qt_translator.load(qm)
            if qt_translator.isEmpty():
                # print(f"Installing app_{lang}.qm to .qualcoder folder")
                install_language(lang)
                qt_translator.load(qm)
        app.installTranslator(qt_translator)
        '''Below for pyinstaller and obtaining mo data file from .qualcoder folder
        A solution to this [Errno 13] Permission denied:
        Must have the folder lang/LC_MESSAGES/lang.mo  in the .qualcoder folder
        Replace 'lang' with the language short name e.g. de, el, es ...
        '''
        try:
            translator = gettext.translation(lang, localedir=locale_dir, languages=[lang])
            print("locale directory for python translations: ", locale_dir)
        except Exception as err:
            print("Error accessing python translations mo file\n", err)
            print("Locale directory for python translations: ", locale_dir)
            try:
                print(f"Trying folder: home/.qualcoder/{lang}/LC_MESSAGES/{lang}.mo")
                mo_dir = os.path.join(home, '.qualcoder')
                translator = gettext.translation(lang, localedir=mo_dir, languages=[lang])
            except Exception as err2:
                print(f"No {lang}.mo translation file loaded", err2)
    translator.install()
    # Check DroidSandMono installed  - for wordcloud
    install_droid_sans_mono()
    ex = MainWindow(qual_app)
    if project_path:
        split_ = project_path.split("|")
        proj_path = ""
        # Only the path - older and rarer format - legacy
        if len(split_) == 1:
            proj_path = split_[0]
        # Newer datetime | path
        if len(split_) == 2:
            proj_path = split_[1]
        ex.open_project(path_=proj_path)
    sys.exit(app.exec())


def install_language(lang):
    """ Mainly for pyinstaller on Windows, as cannot access language data files.
    So, recreate them from base64 data into home/.qualcoder folder.
    Install Qt translation file into folder .qualcoder/app_lang.qm
    Install poedit.mo file into folder .qualcoder/lang/LC_MESSAGES/lang.mo
    """

    qm = os.path.join(home, '.qualcoder')
    qm = os.path.join(qm, 'app_' + lang + '.qm')
    qm_data = None
    mo_data = None
    if lang == "de":
        qm_data = de_qm
        mo_data = de_mo
    if lang == "es":
        qm_data = es_qm
        mo_data = es_mo
    if lang == "fr":
        qm_data = fr_qm
        mo_data = fr_mo
    if lang == "it":
        qm_data = it_qm
        mo_data = it_mo
    if lang == "pt":
        qm_data = pt_qm
        mo_data = pt_mo
    if qm_data is None or mo_data is None:
        return
    with open(qm, 'wb') as file_:
        decoded_data = base64.decodebytes(qm_data)
        file_.write(decoded_data)
    mo_path = os.path.join(home, '.qualcoder')
    mo_path = os.path.join(mo_path, lang)
    if not os.path.exists(mo_path):
        os.mkdir(mo_path)
        mo_path = os.path.join(mo_path, "LC_MESSAGES")
        os.mkdir(mo_path)
        mo = os.path.join(mo_path, lang + ".mo")
        with open(mo, 'wb') as file_:
            decoded_data = base64.decodebytes(mo_data)
            file_.write(decoded_data)


def install_droid_sans_mono():
    """ Install DroidSandMono ttf font for wordclouds into .qualcoder folder """

    qc_folder = os.path.join(home, '.qualcoder', 'DroidSansMono.ttf')
    with open(qc_folder, 'wb') as file_:
        decoded_data = base64.decodebytes(DroidSansMono)
        file_.write(decoded_data)


if __name__ == "__main__":
    gui()<|MERGE_RESOLUTION|>--- conflicted
+++ resolved
@@ -1951,11 +1951,7 @@
         try:
             if self.lock_file_path != '':
                 os.remove(self.lock_file_path)
-<<<<<<< HEAD
-        except Exception as e_:  # TODO determine exact exception type to add in here, so printing e_
-=======
         except Exception as e_:  # TODO determin specific exception type to add in here, so printing e_
->>>>>>> 7332351b
             print(e_)
             pass
 
@@ -1987,16 +1983,7 @@
 
     def stop_heartbeat(self, wait=False):
         """Stop the heartbeat and delete the lock file (if it exists)."""
-<<<<<<< HEAD
-
-        if self.heartbeat_worker is not None:
-            try:
-                self.heartbeat_worker.stop()
-                if wait:
-                    self.heartbeat_thread.wait()  # Wait for the thread to properly finish
-            except Exception as e_:  # TODO determin actual exception, to add here, so printing e_
-                print(e_)
-=======
+
         try:
             if self.heartbeat_worker is not None:
                 self.heartbeat_worker.stop()
@@ -2005,7 +1992,7 @@
         except Exception as e_:  # TODO determin actual exception, to add here, so printing e_
             print(e_)
             pass
->>>>>>> 7332351b
+
         self.delete_lock_file()
         self.lock_file_path = ''
 
