# -*- coding: utf-8 -*-

"""
Copyright (c) 2024 Colin Curtain

Permission is hereby granted, free of charge, to any person obtaining a copy
of this software and associated documentation files (the "Software"), to deal
in the Software without restriction, including without limitation the rights
to use, copy, modify, merge, publish, distribute, sublicense, and/or sell
copies of the Software, and to permit persons to whom the Software is
furnished to do so, subject to the following conditions:

The above copyright notice and this permission notice shall be included in
all copies or substantial portions of the Software.

THE SOFTWARE IS PROVIDED "AS IS", WITHOUT WARRANTY OF ANY KIND, EXPRESS OR
IMPLIED, INCLUDING BUT NOT LIMITED TO THE WARRANTIES OF MERCHANTABILITY,
FITNESS FOR A PARTICULAR PURPOSE AND NONINFRINGEMENT. IN NO EVENT SHALL THE
AUTHORS OR COPYRIGHT HOLDERS BE LIABLE FOR ANY CLAIM, DAMAGES OR OTHER
LIABILITY, WHETHER IN AN ACTION OF CONTRACT, TORT OR OTHERWISE, ARISING FROM,
OUT OF OR IN CONNECTION WITH THE SOFTWARE OR THE USE OR OTHER DEALINGS IN
THE SOFTWARE.

Author: Colin Curtain (ccbogel)
https://github.com/ccbogel/QualCoder
https://qualcoder.wordpress.com/
"""

from PyQt6 import QtWidgets, QtCore, QtGui
from copy import copy
# import difflib
# Use diff_match_patch as it is 20x faster. This is obvious with very large text files
import diff_match_patch
import logging
import os

from .GUI.ui_dialog_memo import Ui_Dialog_memo

path = os.path.abspath(os.path.dirname(__file__))
logger = logging.getLogger(__name__)


class DialogEditTextFile(QtWidgets.QDialog):
    """ Dialog to view and edit text file data.
    Needs to adjust codings annotations and cases for changed character positions.
    The Ui_dialog_memo QTextEdit is slow with large text files, QPlainTextEdit is better,
    so replacing with the plaintext edit here
    """

    app = None
    text = ""
    fid = -1
    name = ""
    codetext = []
    annotations = []
    casetext = []
    prev_text = ""
    no_codes_annotes_cases = True
    code_deletions = []
    has_changed = False

    def __init__(self, app, fid, clear_button="show"):

        super(DialogEditTextFile, self).__init__(parent=None)  # Overrride accept method
        self.app = app
        self.fid = fid
        cur = self.app.conn.cursor()
        cur.execute("select fulltext, name from source where id=?", [self.fid])
        res = cur.fetchone()
        self.text = ""
        if res[0] is not None:
            self.text = res[0]
        self.name = res[1]
        self.code_deletions = []
        self.ui = Ui_Dialog_memo()
        self.ui.setupUi(self)
        self.plain_text_edit = QtWidgets.QPlainTextEdit()
        # ReplacingQTextEdit with QPlainTextEdit. It is faster for large text files.
        self.ui.gridLayout.replaceWidget(self.ui.textEdit, self.plain_text_edit)
        self.setWindowFlags(self.windowFlags() & ~QtCore.Qt.WindowType.WindowContextHelpButtonHint)
        font = f'font: {self.app.settings["fontsize"]}pt '
        font += f'"{self.app.settings["font"]}";'
        self.setStyleSheet(font)
        self.setWindowTitle(self.name)
        msg = _(
            "Avoid selecting text combinations of unmarked text sections and coded/annotated/case-assigned sections.")
        msg += " " + _("Positions may not correctly adjust.") + " "
        msg += " " + _("Do not code this text until you reload Coding - Code Text from the menu bar.")
        label = QtWidgets.QLabel(msg)
        label.setWordWrap(True)

        tt = _(
            "Avoid selecting sections of text with a combination of not underlined (not coded / annotated / case-assigned) and underlined (coded, annotated, case-assigned).")
        tt += _(
            "Positions of the underlying codes / annotations / case-assigned may not correctly adjust if text is typed over or deleted.")
        label.setToolTip(tt)
        self.ui.gridLayout.addWidget(label, 2, 0, 1, 1)
        if clear_button == "hide":
            self.ui.pushButton_clear.hide()
        self.ui.pushButton_clear.pressed.connect(self.clear_contents)
        self.get_cases_codings_annotations()
        self.plain_text_edit.setPlainText(self.text)
        self.plain_text_edit.setFocus()
        self.prev_text = copy(self.text)
        self.highlight()
        self.plain_text_edit.setContextMenuPolicy(QtCore.Qt.ContextMenuPolicy.CustomContextMenu)
        self.plain_text_edit.customContextMenuRequested.connect(self.textedit_menu)
        self.plain_text_edit.textChanged.connect(self.update_positions)
        self.plain_text_edit.installEventFilter(self)

    def get_cases_codings_annotations(self):
        """ Get all linked cases, coded text and annotations for this file """

        cur = self.app.conn.cursor()
        sql = "select ctid, cid, pos0, pos1, seltext, owner from code_text where fid=?"
        cur.execute(sql, [self.fid])
        res = cur.fetchall()
        self.codetext = []
        for r in res:
            self.codetext.append({'ctid': r[0], 'cid': r[1], 'pos0': r[2], 'pos1': r[3], 'seltext': r[4],
                                  'owner': r[5], 'newpos0': r[2], 'newpos1': r[3]})
        sql = "select anid, pos0, pos1 from annotation where fid=?"
        cur.execute(sql, [self.fid])
        res = cur.fetchall()
        self.annotations = []
        for r in res:
            self.annotations.append({'anid': r[0], 'pos0': r[1], 'pos1': r[2],
                                     'newpos0': r[1], 'newpos1': r[2]})
        sql = "select id, pos0, pos1 from case_text where fid=?"
        cur.execute(sql, [self.fid])
        res = cur.fetchall()
        self.casetext = []
        for r in res:
            self.casetext.append({'id': r[0], 'pos0': r[1], 'pos1': r[2],
                                  'newpos0': r[1], 'newpos1': r[2]})
        self.no_codes_annotes_cases = True
        if len(self.codetext) > 0 or len(self.annotations) > 0 or len(self.casetext) > 0:
            self.no_codes_annotes_cases = False

    def clear_contents(self):
        self.plain_text_edit.setPlainText("")

    def update_positions(self):
        """ Update positions for code text, annotations and case text as each character changes
        via adding or deleting.
        uses diff-match-patch module much faster than difflib with large text files that are
        annotated, coded, cased.
        consider diff_match_patch 20x faster

        diff_match_patch.diff_main() Output:
        Adding X at pos 0
            [(1, 'X'), (0, "I rea...")]
        Adding X at pos 4
            [(0, 'I re'), (1, 'X'), (0, "ally...")]
        Adding X at end of file
            [(0, "...appy to pay €200."), (1, 'X')]
        Removing 'really'
            [(0, 'I '), (-1, 'really'), (0, " like ...")]

        """
<<<<<<< HEAD
        self.has_changed = True # mark contents as beeing changed
        
        # No need to update positions
=======

>>>>>>> ecd8de31
        if self.no_codes_annotes_cases:
            return
        self.text = self.plain_text_edit.toPlainText()
        diff = diff_match_patch.diff_match_patch()
        diff_list = diff.diff_main(self.prev_text, self.text)
        # print(diff_list)
        extending = True
        preceding_pos = 0
        chars_len = 0
        pre_chars_len = 0
        post_chars_len = 0
        if len(diff_list) == 2 and diff_list[0][0] == 1:
            # print("Add at start")
            chars_len = len(diff_list[0][1])
            pre_chars_len = 0
            preceding_pos = 0
        if len(diff_list) == 2 and diff_list[0][0] == -1:
            # print("Remove from start")
            extending = False
            chars_len = len(diff_list[0][1])
            pre_chars_len = 0
            preceding_pos = 0
            post_chars_len = len(diff_list[1][1])
        if len(diff_list) == 2 and diff_list[1][0] == 1:
            # print("Add at end")
            chars_len = len(diff_list[1][1])
            pre_chars_len = len(diff_list[0][1])
            preceding_pos = pre_chars_len - 1
        if len(diff_list) == 2 and diff_list[1][0] == -1:
            # print("Remove from end")
            extending = False
            chars_len = len(diff_list[1][1])
            post_chars_len = 0
            pre_chars_len = len(diff_list[0][1])
            preceding_pos = pre_chars_len - 1
        if len(diff_list) == 3 and diff_list[1][0] == 1:
            # print("Add in middle")
            chars_len = len(diff_list[1][1])
            pre_chars_len = len(diff_list[0][1])
            preceding_pos = pre_chars_len - 1
        if len(diff_list) == 3 and diff_list[1][0] == -1:
            # print("Delete from middle")
            extending = False
            chars_len = len(diff_list[1][1])
            pre_chars_len = len(diff_list[0][1])
            preceding_pos = pre_chars_len - 1
            post_chars_len = len(diff_list[2][1])
        # Adding characters
        if extending:
            for c in self.codetext:
                changed = False
                if c['newpos0'] is not None and c['newpos0'] >= preceding_pos and c['newpos0'] >= preceding_pos - pre_chars_len:
                    c['newpos0'] += chars_len
                    c['newpos1'] += chars_len
                    changed = True
                if not changed and c['newpos0'] is not None and c['newpos0'] < preceding_pos < c['newpos1']:
                    c['newpos1'] += chars_len
            for c in self.annotations:
                changed = False
                if c['newpos0'] is not None and c['newpos0'] >= preceding_pos and c['newpos0'] >= preceding_pos - pre_chars_len:
                    c['newpos0'] += chars_len
                    c['newpos1'] += chars_len
                    changed = True
                if c['newpos0'] is not None and not changed and c['newpos0'] < preceding_pos < c['newpos1']:
                    c['newpos1'] += chars_len
            for c in self.casetext:
                changed = False
                if c['newpos0'] is not None and c['newpos0'] >= preceding_pos and c['newpos0'] >= preceding_pos - pre_chars_len:
                    c['newpos0'] += chars_len
                    c['newpos1'] += chars_len
                    changed = True
                if c['newpos0'] is not None and not changed and c['newpos0'] < preceding_pos < c['newpos1']:
                    c['newpos1'] += chars_len
            self.highlight()
            self.prev_text = copy(self.text)
            return
        # Removing characters
        if not extending:
            for c in self.codetext:
                changed = False
                if c['newpos0'] is not None and c['newpos0'] >= preceding_pos and c['newpos0'] >= preceding_pos - pre_chars_len:
                    c['newpos0'] -= chars_len
                    c['newpos1'] -= chars_len
                    changed = True
                # Remove, as entire text is being removed (e.g. copy replace)
                if c['newpos0'] is not None and not changed and c['newpos0'] >= preceding_pos and \
                        c['newpos1'] < preceding_pos - pre_chars_len + post_chars_len:
                    c['newpos0'] -= chars_len
                    c['newpos1'] -= chars_len
                    changed = True
                    self.code_deletions.append(f"delete from code_text where ctid={c['ctid']}")
                    c['newpos0'] = None
                if c['newpos0'] is not None and not changed and c['newpos0'] < preceding_pos <= c['newpos1']:
                    c['newpos1'] -= chars_len
                    if c['newpos1'] < c['newpos0']:
                        self.code_deletions.append(f"delete from code_text where ctid={c['ctid']}")
                        c['newpos0'] = None
            for c in self.annotations:
                changed = False
                if c['newpos0'] is not None and c['newpos0'] >= preceding_pos and c['newpos0'] >= preceding_pos - pre_chars_len:
                    c['newpos0'] -= chars_len
                    c['newpos1'] -= chars_len
                    changed = True
                    # Remove, as entire text is being removed (e.g. copy replace)
                    if not changed and c['newpos0'] >= preceding_pos and c['newpos1'] < preceding_pos - pre_chars_len + post_chars_len:
                        c['newpos0'] -= chars_len
                        c['newpos1'] -= chars_len
                        changed = True
                        self.code_deletions.append(f"delete from annotations where anid={c['anid']}")
                        c['newpos0'] = None
                if c['newpos0'] is not None and not changed and c['newpos0'] < preceding_pos <= c['newpos1']:
                    c['newpos1'] -= chars_len
                    if c['newpos1'] < c['newpos0']:
                        self.code_deletions.append(f"delete from annotation where anid={c['anid']}")
                        c['newpos0'] = None
            for c in self.casetext:
                changed = False
                if c['newpos0'] is not None and c['newpos0'] >= preceding_pos and c['newpos0'] >= preceding_pos - pre_chars_len:
                    c['newpos0'] -= chars_len
                    c['newpos1'] -= chars_len
                    changed = True
                # Remove, as entire text is being removed (e.g. copy replace)
                if c['newpos0'] is not None and not changed and c['newpos0'] >= preceding_pos and \
                        c['newpos1'] < preceding_pos - pre_chars_len + post_chars_len:
                    c['newpos0'] -= chars_len
                    c['newpos1'] -= chars_len
                    changed = True
                    self.code_deletions.append(f"delete from case_text where id={c['id']}")
                    c['newpos0'] = None
                if c['newpos0'] is not None and not changed and c['newpos0'] < preceding_pos <= c['newpos1']:
                    c['newpos1'] -= chars_len
                    if c['newpos1'] < c['newpos0']:
                        self.code_deletions.append(f"delete from case_text where id={c['id']}")
                        c['newpos0'] = None
        self.highlight()
        self.prev_text = copy(self.text)

    # OLD - kept this method just in case it is ever needed in the future.
    '''def update_positions_difflib(self):
        """ Update positions for code text, annotations and case text as each character changes
        via adding or deleting.
        difflib is VERY SLOW with large text files that are annotated, coded, cased.
        Difflib Output: adding an e at pos 4:
        =====================================
        ---

        +++

        @@ -4,0 +5 @@

        +e
        """

        # No need to update positions
        if self.no_codes_annotes_cases:
            return
        self.text = self.plain_text_edit.toPlainText()
        # n is how many context lines to show
        d = list(difflib.unified_diff(self.prev_text, self.text, n=0))
        if len(d) < 4:
            # print("D", d)
            return
        char = d[3]
        position = d[2][4:]  # Removes prefix '@@ -'
        position = position[:-4]  # Removes suffix space@@\n
        previous = position.split(" ")[0]
        pre_start = int(previous.split(",")[0])
        #print("DIFFLIB position", position, "char", inserted_chars)
        pre_chars = None
        try:
            pre_chars = previous.split(",")[1]
        except IndexError:
            pass
        post = position.split(" ")[1]
        post_start = int(post.split(",")[0])
        post_chars = None
        try:
            post_chars = post.split(",")[1]
        except IndexError:
            pass

        # print(inserted_chars, " previous", pre_start, pre_chars, " post", post_start, post_chars)
        """
        Replacing 'way' with 'the' start position 13
        -w  previous 13 3  post 13 3
        
        Replacing 's' with 'T'  (highlight s and replace with T
        -s  previous 4 None  post 4 None
        """
        # No additions or deletions
        if pre_start == post_start and pre_chars == post_chars:
            self.highlight()
            self.prev_text = copy(self.text)
            return

        """
        Adding 'X' at inserted position 5, note: None as no number is provided from difflib
        +X  previous 4 0  post 5 None
        
        Adding 'qda' at inserted position 5 (After 'This')
        +q  previous 4 0  post 5 3
        
        Removing 'X' from position 5, note None
        -X  previous 5 None  post 4 0
        
        Removing 'the' from position 13
        -t  previous 13 3  post 12 0
        """
        if pre_chars is None:
            pre_chars = 1
        pre_chars = -1 * int(pre_chars)  # String if not None
        if post_chars is None:
            post_chars = 1
        post_chars = int(post_chars)  # String if not None

        # print("XXX", char, " previous", pre_start, pre_chars, " post", post_start, post_chars)
        # Adding characters
        if char[0] == "+":
            for c in self.codetext:
                changed = False
                if c['newpos0'] is not None and c['newpos0'] >= pre_start and c['newpos0'] >= pre_start + -1 * pre_chars:
                    c['newpos0'] += pre_chars + post_chars
                    c['newpos1'] += pre_chars + post_chars
                    changed = True
                if not changed and c['newpos0'] is not None and c['newpos0'] < pre_start < c['newpos1']:
                    c['newpos1'] += pre_chars + post_chars
            for c in self.annotations:
                changed = False
                if c['newpos0'] is not None and c['newpos0'] >= pre_start and c['newpos0'] >= pre_start + -1 * pre_chars:
                    c['newpos0'] += pre_chars + post_chars
                    c['newpos1'] += pre_chars + post_chars
                    changed = True
                if c['newpos0'] is not None and not changed and c['newpos0'] < pre_start < c['newpos1']:
                    c['newpos1'] += pre_chars + post_chars
            for c in self.casetext:
                changed = False
                print(pre_chars)
                # print("newpos0", c['newpos0'], "pre start", pre_start)
                if c['newpos0'] is not None and c['newpos0'] >= pre_start and c['newpos0'] >= pre_start + -1 * pre_chars:
                    c['newpos0'] += pre_chars + post_chars
                    c['newpos1'] += pre_chars + post_chars
                    changed = True
                if c['newpos0'] is not None and not changed and c['newpos0'] < pre_start < c['newpos1']:
                    c['newpos1'] += pre_chars + post_chars
            self.highlight()
            self.prev_text = copy(self.text)
            return
        # Removing characters
        if char[0] == "-":
            for c in self.codetext:
                changed = False
                # print("CODE newpos0", c['newpos0'], "pre start", pre_start, pre_chars, post_chars)
                if c['newpos0'] is not None and c['newpos0'] >= pre_start and c['newpos0'] >= pre_start + -1 * pre_chars:
                    c['newpos0'] += pre_chars + post_chars
                    c['newpos1'] += pre_chars + post_chars
                    changed = True
                # Remove, as entire text is being removed (e.g. copy replace)
                # print(changed, c['newpos0'],  pre_start, c['newpos1'], pre_chars, post_chars)
                # print(c['newpos0'], ">",  pre_start, "and", c['npos1'], "<", pre_start + -1*pre_chars + post_chars)
                if c['npos0'] is not None and not changed and c['newpos0'] >= pre_start and c['newpos1'] < pre_start + -1 \
                        * pre_chars + post_chars:
                    c['newpos0'] += pre_chars + post_chars
                    c['newpos1'] += pre_chars + post_chars
                    changed = True
                    self.code_deletions.append("delete from code_text where ctid=" + str(c['ctid']))
                    c['newpos0'] = None
                if c['newpos0'] is not None and not changed and c['newpos0'] < pre_start <= c['newpos1']:
                    c['newpos1'] += pre_chars + post_chars
                    if c['newpos1'] < c['newpos0']:
                        self.code_deletions.append("delete from code_text where ctid=" + str(c['ctid']))
                        c['newpos0'] = None
            for c in self.annotations:
                changed = False
                if c['newpos0'] is not None and c['newpos0'] >= pre_start and c['newpos0'] >= pre_start + -1 * pre_chars:
                    c['newpos0'] += pre_chars + post_chars
                    c['newpos1'] += pre_chars + post_chars
                    changed = True
                    # Remove, as entire text is being removed (e.g. copy replace)
                    # print(changed, c['newpos0'],  pre_start, c['newpos1'], pre_chars, post_chars)
                    # print(c['newpos0'], ">",  pre_start, "and", c['newpos1'], "<", pre_start + -1*pre_chars + post_chars)
                    if not changed and c['newpos0'] >= pre_start and c['newpos1'] < pre_start + -1 * pre_chars + post_chars:
                        c['newpos0'] += pre_chars + post_chars
                        c['newos1'] += pre_chars + post_chars
                        changed = True
                        self.code_deletions.append("delete from annotations where anid=" + str(c['anid']))
                        c['newpos0'] = None
                if c['newpos0'] is not None and not changed and c['newpos0'] < pre_start <= c['newpos1']:
                    c['newpos1'] += pre_chars + post_chars
                    if c['newpos1'] < c['newpos0']:
                        self.code_deletions.append("delete from annotation where anid=" + str(c['anid']))
                        c['newpos0'] = None
            for c in self.casetext:
                changed = False
                if c['newpos0'] is not None and c['newpos0'] >= pre_start and c['newpos0'] >= pre_start + -1 * pre_chars:
                    c['newpos0'] += pre_chars + post_chars
                    c['newpos1'] += pre_chars + post_chars
                    changed = True
                # Remove, as entire text is being removed (e.g. copy replace)
                # print(changed, c['newpos0'],  pre_start, c['newpos1'], pre_chars, post_chars)
                # print(c['newpos0'], ">",  pre_start, "and", c['newpos1'], "<", pre_start + -1*pre_chars + post_chars)
                if c['newpos0'] is not None and not changed and c['newpos0'] >= pre_start and c['newpos1'] < pre_start + -1 \
                        * pre_chars + post_chars:
                    c['newpos0'] += pre_chars + post_chars
                    c['newpos1'] += pre_chars + post_chars
                    changed = True
                    self.code_deletions.append("delete from case_text where id=" + str(c['id']))
                    c['newpos0'] = None
                if c['newpos0'] is not None and not changed and c['newpos0'] < pre_start <= c['newpos1']:
                    c['newpos1'] += pre_chars + post_chars
                    if c['newpos1'] < c['newpos0']:
                        self.code_deletions.append("delete from case_text where id=" + str(c['id']))
                        c['newpos0'] = None
        self.highlight()
        self.prev_text = copy(self.text)'''

    def highlight(self):
        """ Add coding and annotation highlights. """

        self.remove_formatting()
        format_ = QtGui.QTextCharFormat()
        format_.setFontFamily(self.app.settings['font'])
        format_.setFontPointSize(self.app.settings['docfontsize'])
        self.plain_text_edit.blockSignals(True)
        cursor = self.plain_text_edit.textCursor()
        for item in self.casetext:
            if item['newpos0'] is not None:
                cursor.setPosition(int(item['newpos0']), QtGui.QTextCursor.MoveMode.MoveAnchor)
                cursor.setPosition(int(item['newpos1']), QtGui.QTextCursor.MoveMode.KeepAnchor)
                format_.setFontUnderline(True)
                format_.setUnderlineColor(QtCore.Qt.GlobalColor.green)
                cursor.setCharFormat(format_)
        for item in self.annotations:
            if item['newpos0'] is not None:
                cursor.setPosition(int(item['newpos0']), QtGui.QTextCursor.MoveMode.MoveAnchor)
                cursor.setPosition(int(item['newpos1']), QtGui.QTextCursor.MoveMode.KeepAnchor)
                format_.setFontUnderline(True)
                format_.setUnderlineColor(QtCore.Qt.GlobalColor.yellow)
                cursor.setCharFormat(format_)
        for item in self.codetext:
            if item['newpos0'] is not None:
                cursor.setPosition(int(item['newpos0']), QtGui.QTextCursor.MoveMode.MoveAnchor)
                cursor.setPosition(int(item['newpos1']), QtGui.QTextCursor.MoveMode.KeepAnchor)
                format_.setFontUnderline(True)
                format_.setUnderlineColor(QtCore.Qt.GlobalColor.red)
                cursor.setCharFormat(format_)
        self.plain_text_edit.blockSignals(False)

    def remove_formatting(self):
        """ Remove formatting from text edit on changed text.
         Useful when pasting mime data (rich text or html) from clipboard. """

        self.plain_text_edit.blockSignals(True)
        format_ = QtGui.QTextCharFormat()
        format_.setFontFamily(self.app.settings['font'])
        format_.setFontPointSize(self.app.settings['docfontsize'])
        cursor = self.plain_text_edit.textCursor()
        cursor.setPosition(0, QtGui.QTextCursor.MoveMode.MoveAnchor)
        cursor.setPosition(len(self.plain_text_edit.toPlainText()), QtGui.QTextCursor.MoveMode.KeepAnchor)
        cursor.setCharFormat(format_)
        self.plain_text_edit.blockSignals(False)

    def accept(self):
        """ Accepted button overridden method. """

        self.text = self.plain_text_edit.toPlainText()
        try:
            cur = self.app.conn.cursor()
            cur.execute("update source set fulltext=? where id=?", (self.text, self.fid))
            for item in self.code_deletions:
                cur.execute(item)
            self.code_deletions = []
            self.update_codings()
            self.update_annotations()
            self.update_casetext()
            self.app.conn.commit()  # Commit all changes in one go to prevent database inconsistencies
        except Exception as e_:
            print(e_)
            self.app.conn.rollback()
            raise
        # update doc in vectorstore
        if self.has_changed:
            if self.app.settings['ai_enable'] == 'True':
                self.app.ai.sources_vectorstore.import_document(self.fid, self.name, self.text, update=True)
            else:
                # AI is disabled. Delete the file from the vectorstore. It will be reimported later when the AI is enabled again. 
                self.app.ai.sources_vectorstore.delete_document(self.fid)
        super(DialogEditTextFile, self).accept()

    def update_casetext(self):
        """ Update linked case text positions. """

        sql = "update case_text set pos0=?, pos1=? where id=? and (pos0 !=? or pos1 !=?)"
        cur = self.app.conn.cursor()
        for c in self.casetext:
            if c['newpos0'] is not None:
                cur.execute(sql, [c['newpos0'], c['newpos1'], c['id'], c['newpos0'], c['newpos1']])
            if c['newpos1'] >= len(self.text):
                cur.execute("delete from case_text where id=?", [c['id']])

    def update_annotations(self):
        """ Update annotation positions. """

        sql = "update annotation set pos0=?, pos1=? where anid=? and (pos0 !=? or pos1 !=?)"
        cur = self.app.conn.cursor()
        for a in self.annotations:
            if a['newpos0'] is not None:
                cur.execute(sql, [a['newpos0'], a['newpos1'], a['anid'], a['newpos0'], a['newpos1']])
            if a['newpos1'] >= len(self.text):
                cur.execute("delete from annotation where anid=?", [a['anid']])

    def update_codings(self):
        """ Update coding positions and seltext. """

        cur = self.app.conn.cursor()
        sql = "update code_text set pos0=?, pos1=?, seltext=? where ctid=?"
        for c in self.codetext:
            if c['newpos0'] is not None:
                seltext = self.text[c['newpos0']:c['newpos1']]
                cur.execute(sql, [c['newpos0'], c['newpos1'], seltext, c['ctid']])
            if c['newpos1'] >= len(self.text):
                cur.execute("delete from code_text where ctid=?", [c['ctid']])

    def textedit_menu(self, position):
        """ Context menu for select all and copy of text. """

        if self.plain_text_edit.toPlainText() == "":
            return
        menu = QtWidgets.QMenu()
        menu.setStyleSheet("QMenu {font-size:" + str(self.app.settings['fontsize']) + "pt} ")
        action_select_all = menu.addAction(_("Select all"))
        action_copy = menu.addAction(_("Copy"))
        action = menu.exec(self.plain_text_edit.mapToGlobal(position))
        if action == action_copy:
            selected_text = self.plain_text_edit.textCursor().selectedText()
            cb = QtWidgets.QApplication.clipboard()
            cb.setText(selected_text)
        if action == action_select_all:
            self.plain_text_edit.selectAll()<|MERGE_RESOLUTION|>--- conflicted
+++ resolved
@@ -158,13 +158,8 @@
             [(0, 'I '), (-1, 'really'), (0, " like ...")]
 
         """
-<<<<<<< HEAD
         self.has_changed = True # mark contents as beeing changed
         
-        # No need to update positions
-=======
-
->>>>>>> ecd8de31
         if self.no_codes_annotes_cases:
             return
         self.text = self.plain_text_edit.toPlainText()
