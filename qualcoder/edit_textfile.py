--- conflicted
+++ resolved
@@ -387,21 +387,6 @@
         """ Accepted button overridden method. """
 
         self.text = self.ui.textEdit.toPlainText()
-<<<<<<< HEAD
-        cur = self.app.conn.cursor()
-        cur.execute("update source set fulltext=? where id=?", (self.text, self.fid))
-        self.app.conn.commit()
-        for item in self.code_deletions:
-            cur.execute(item)
-        self.app.conn.commit()
-        self.code_deletions = []
-        self.update_codings()
-        self.update_annotations()
-        self.update_casetext()
-        # update doc in vectorstore
-        if self.has_changed and self.app.settings['ai_enable'] == 'True':
-            self.app.sources_vectorstore.import_document(self.fid, self.name, self.text, update=True)
-=======
         try:
             cur = self.app.conn.cursor()
             cur.execute("update source set fulltext=? where id=?", (self.text, self.fid))
@@ -415,7 +400,9 @@
         except:
             self.app.conn.rollback() # revert all changes 
             raise
->>>>>>> bc744212
+        # update doc in vectorstore
+        if self.has_changed and self.app.settings['ai_enable'] == 'True':
+            self.app.sources_vectorstore.import_document(self.fid, self.name, self.text, update=True)
         super(DialogEditTextFile, self).accept()
 
     def update_casetext(self):
