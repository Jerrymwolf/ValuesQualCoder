# -*- coding: utf-8 -*-

"""
Copyright (c) 2022 Colin Curtain

Permission is hereby granted, free of charge, to any person obtaining a copy
of this software and associated documentation files (the "Software"), to deal
in the Software without restriction, including without limitation the rights
to use, copy, modify, merge, publish, distribute, sublicense, and/or sell
copies of the Software, and to permit persons to whom the Software is
furnished to do so, subject to the following conditions:

The above copyright notice and this permission notice shall be included in
all copies or substantial portions of the Software.

THE SOFTWARE IS PROVIDED "AS IS", WITHOUT WARRANTY OF ANY KIND, EXPRESS OR
IMPLIED, INCLUDING BUT NOT LIMITED TO THE WARRANTIES OF MERCHANTABILITY,
FITNESS FOR A PARTICULAR PURPOSE AND NONINFRINGEMENT. IN NO EVENT SHALL THE
AUTHORS OR COPYRIGHT HOLDERS BE LIABLE FOR ANY CLAIM, DAMAGES OR OTHER
LIABILITY, WHETHER IN AN ACTION OF CONTRACT, TORT OR OTHERWISE, ARISING FROM,
OUT OF OR IN CONNECTION WITH THE SOFTWARE OR THE USE OR OTHER DEALINGS IN
THE SOFTWARE.

Author: Colin Curtain (ccbogel)
https://github.com/ccbogel/QualCoder
https://qualcoder.wordpress.com/
"""

from PyQt6 import QtGui, QtWidgets, QtCore
import os
import sys
import logging
import traceback
import copy

from .GUI.ui_dialog_settings import Ui_Dialog_settings
from .helpers import Message

home = os.path.expanduser('~')
path = os.path.abspath(os.path.dirname(__file__))
logger = logging.getLogger(__name__)


<<<<<<< HEAD
def exception_handler(exception_type, value, tb_obj):
    """ Global exception handler useful in GUIs.
    tb_obj: exception.__traceback__ """
    tb = '\n'.join(traceback.format_tb(tb_obj))
    text = 'Traceback (most recent call last):\n' + tb + '\n' + exception_type.__name__ + ': ' + str(value)
    print(text)
    logger.error(_("Uncaught exception: ") + text)
    if len(text) > 500:
        text = _('Shortened error message: ...') + text[-500:]
    QtWidgets.QMessageBox.critical(None, _('Uncaught Exception'), text)


=======
>>>>>>> 9c1f683e
class DialogSettings(QtWidgets.QDialog):
    """ Settings for the coder name, coder table and to display ids. """

    settings = {}
    current_coder = "default"

    def __init__(self, app, parent=None, section=None, enable_ai=False):

        self.app = app
        self.settings = app.settings
        if enable_ai:
            self.settings['ai_enable'] = 'True'
        self.ai_models = copy.deepcopy(self.app.ai_models)
        self.current_coder = self.app.settings['codername']
        super(QtWidgets.QDialog, self).__init__(parent)  # overrride accept method
        QtWidgets.QDialog.__init__(self)
        self.ui = Ui_Dialog_settings()
        self.ui.setupUi(self)
        font = f"font: {self.app.settings['fontsize']}pt "
        font += '"' + self.app.settings['font'] + '";'
        self.setStyleSheet(font)
        self.setWindowFlags(self.windowFlags() & ~QtCore.Qt.WindowType.WindowContextHelpButtonHint)
        new_font = QtGui.QFont(self.settings['font'], self.settings['fontsize'], QtGui.QFont.Weight.Normal)
        self.ui.label_current_coder.setText(_("Current coder: ") + self.app.settings['codername'])
        self.ui.fontComboBox.setCurrentFont(new_font)
        # Get coder names from all tables
        sql = "select owner from  code_image union select owner from code_text union select owner from code_av "
        sql += " union select owner from cases union select owner from journal union select owner from attribute "
        sql += "union select owner from source union select owner from annotation union select owner from code_name "
        sql += "union select owner from code_cat"
        coders = [""]
        if self.app.conn is not None:
            cur = self.app.conn.cursor()
            cur.execute(sql)
            results = cur.fetchall()
            for row in results:
                if row[0] != "":
                    coders.append(row[0])
        self.ui.comboBox_coders.addItems(coders)
        languages = ["Deutsch de", "English en", "Español es", "Français fr",
                     "Italiano it", "Português, pt"]
        self.ui.comboBox_language.addItems(languages)
        for index, lang in enumerate(languages):
            if lang[-2:] == self.settings['language']:
                self.ui.comboBox_language.setCurrentIndex(index)
        timestampformats = ["[mm.ss]", "[mm:ss]", "[hh.mm.ss]", "[hh:mm:ss]",
                            "{hh:mm:ss}", "#hh:mm:ss.sss#"]
        self.ui.comboBox_timestamp.addItems(timestampformats)
        for index, ts in enumerate(timestampformats):
            if ts == self.settings['timestampformat']:
                self.ui.comboBox_timestamp.setCurrentIndex(index)
        speakernameformats = ["[]", "{}"]
        self.ui.comboBox_speaker.addItems(speakernameformats)
        for index, snf in enumerate(speakernameformats):
            if snf == self.settings['speakernameformat']:
                self.ui.comboBox_speaker.setCurrentIndex(index)
        self.ui.spinBox.setValue(self.settings['fontsize'])
        self.ui.spinBox_treefontsize.setValue(self.settings['treefontsize'])
        self.ui.spinBox_docfontsize.setValue(self.settings['docfontsize'])
        self.ui.comboBox_coders.currentIndexChanged.connect(self.combobox_coder_changed)
        index = self.ui.comboBox_text_chunk_size.findText(str(self.settings['codetext_chunksize']),
                                                          QtCore.Qt.MatchFlag.MatchFixedString)
        if index == -1:
            index = 0
        self.ui.comboBox_text_chunk_size.setCurrentIndex(index)
        self.ui.checkBox_auto_backup.stateChanged.connect(self.backup_state_changed)
        if self.settings['showids'] == 'True':
            self.ui.checkBox.setChecked(True)
        else:
            self.ui.checkBox.setChecked(False)
        styles = ["original", "dark", "blue", "green", "orange", "purple", "yellow", "rainbow", "native"]
        styles_translated = [_("original"), _("dark"), _("blue"), _("green"), _("orange"), _("purple"), _("yellow"), _("rainbow"), _("native")]
        self.ui.comboBox_style.addItems(styles_translated)
        for index, style in enumerate(styles):
            if style == self.settings['stylesheet']:
                self.ui.comboBox_style.setCurrentIndex(index)
        if self.settings['backup_on_open'] == 'True':
            self.ui.checkBox_auto_backup.setChecked(True)
        else:
            self.ui.checkBox_auto_backup.setChecked(False)
        if self.settings['backup_av_files'] == 'True':
            self.ui.checkBox_backup_AV_files.setChecked(True)
        else:
            self.ui.checkBox_backup_AV_files.setChecked(False)
        self.ui.spinBox_backups.setValue(self.settings['backup_num'])
        if self.settings['directory'] == "":
            self.settings['directory'] = os.path.expanduser("~")
        self.ui.label_directory.setText(self.settings['directory'])
        text_styles = [_('Bold'), _('Italic'), _('Bigger')]
        self.ui.comboBox_text_style.addItems(text_styles)
        for index, text_style in enumerate(text_styles):
            if text_style == self.settings['report_text_context_style']:
                self.ui.comboBox_text_style.setCurrentIndex(index)
        self.ui.spinBox_chars_before_after.setValue(self.settings['report_text_context_characters'])
        self.ui.pushButton_choose_directory.clicked.connect(self.choose_directory)
        self.ui.pushButton_set_coder.pressed.connect(self.new_coder_entered)
        # AI options
        self.ui.checkBox_AI_enable.setChecked(self.settings['ai_enable'] == 'True')
        self.ui.checkBox_AI_enable.stateChanged.connect(self.ai_enable_state_changed)
        self.ui.comboBox_ai_model.clear()
        for i in range(len(self.ai_models)):
            model = self.ai_models[i]
            self.ui.comboBox_ai_model.addItem(model['name'])
            self.ui.comboBox_ai_model.setItemData(i, model['desc'], QtCore.Qt.ItemDataRole.ToolTipRole)
        self.ui.comboBox_ai_model.setCurrentIndex(int(self.settings['ai_model_index']))
        self.ui.comboBox_ai_model.currentTextChanged.connect(self.ai_model_changed)
        self.ai_model_changed()
        self.ai_enable_state_changed()
        self.ui.lineEdit_ai_api_key.textChanged.connect(self.ai_api_key_changed)
        self.ui.checkBox_ai_project_memo.setChecked(self.settings.get('ai_send_project_memo', 'True') == 'True')
        if section is not None and section == 'AI':
            self.ui.scrollArea.verticalScrollBar().setValue(self.ui.scrollArea.verticalScrollBar().maximum())
            # Use QTimers to briefly flash a yellow border around the AI settings
            QtCore.QTimer.singleShot(200, lambda:self.ui.widget_ai.setStyleSheet('#widget_ai {\n'
                                                                                  '   border: 3px solid yellow; \n'
                                                                                  '   border-radius: 5px; \n'
                                                                                  '}'))
            QtCore.QTimer.singleShot(700, lambda: self.ui.widget_ai.setStyleSheet('#widget_ai { border: none; }'))
        else:
            self.ui.widget_ai.setStyleSheet('')

    def backup_state_changed(self):
        """ Enable and disable av backup checkbox. Only enable when checkBox_auto_backup is checked. """

        if self.ui.checkBox_auto_backup.isChecked():
            self.ui.checkBox_backup_AV_files.setEnabled(True)
        else:
            self.ui.checkBox_backup_AV_files.setEnabled(False)
    
    def ai_enable_state_changed(self):
        self.ui.comboBox_ai_model.setEnabled(self.ui.checkBox_AI_enable.isChecked())
        self.ui.label_ai_model_desc.setEnabled(self.ui.checkBox_AI_enable.isChecked())
        self.ui.label_ai_access_info_url.setEnabled(self.ui.checkBox_AI_enable.isChecked())
        self.ui.lineEdit_ai_api_key.setEnabled(self.ui.checkBox_AI_enable.isChecked())
        self.ui.checkBox_ai_project_memo.setEnabled(self.ui.checkBox_AI_enable.isChecked())
    
    def ai_model_changed(self):
        ai_model_index = self.ui.comboBox_ai_model.currentIndex()
        if ai_model_index >= 0:
            self.curr_ai_model = self.ai_models[ai_model_index]
            self.ui.label_ai_model_desc.setText(self.curr_ai_model['desc'])
            self.ui.label_ai_access_info_url.setText(f'<a href="{self.curr_ai_model["access_info_url"]}">{self.curr_ai_model["access_info_url"]}</a>')
            self.ui.lineEdit_ai_api_key.setText(self.curr_ai_model['api_key'])
        else:
            self.curr_ai_model = None
            self.ui.label_ai_model_desc.setText('')
            self.ui.label_ai_access_info_url.setText('')
            self.ui.lineEdit_ai_api_key.setText('')            

    def ai_api_key_changed(self):
        if self.curr_ai_model is not None:
            self.curr_ai_model['api_key'] = self.ui.lineEdit_ai_api_key.text()        
                
    def new_coder_entered(self):
        """ New coder name entered.
        Tried to disable Enter key or catch the event. Failed. So new coder name assigned
        when the pushButton_set_coder is activated. """

        new_coder = self.ui.lineEdit_coderName.text()
        if new_coder == "":
            return
        self.ui.lineEdit_coderName.setEnabled(False)
        self.current_coder = new_coder
        self.ui.label_current_coder.setText(_("Current coder: ") + self.current_coder)

    def combobox_coder_changed(self):
        """ Set the coder name to the current selection. """

        current_selection = self.ui.comboBox_coders.currentText()
        if current_selection == "":
            return
        self.current_coder = current_selection
        self.ui.label_current_coder.setText(_("Current coder: ") + self.current_coder)

    def choose_directory(self):
        """ Choose default project directory. """

        directory = QtWidgets.QFileDialog.getExistingDirectory(self,
            _('Choose project directory'), self.settings['directory'])
        if directory == "":
            return
        self.ui.label_directory.setText(directory)

    def accept(self):
        restart_qualcoder = False
        self.settings['codername'] = self.current_coder
        if self.settings['codername'] == "":
            self.settings['codername'] = "default"
        if self.app.conn is not None:
            # None if no project opened
            cur = self.app.conn.cursor()
            cur.execute('update project set codername=?', [self.settings['codername']])
            self.app.conn.commit()
        self.settings['font'] = self.ui.fontComboBox.currentText()
        self.settings['fontsize'] = self.ui.spinBox.value()
        self.settings['treefontsize'] = self.ui.spinBox_treefontsize.value()
        self.settings['docfontsize'] = self.ui.spinBox_docfontsize.value()
        self.settings['directory'] = self.ui.label_directory.text()
        if self.ui.checkBox.isChecked():
            self.settings['showids'] = 'True'
        else:
            self.settings['showids'] = 'False'
        index = self.ui.comboBox_style.currentIndex()
        styles = ["original", "dark", "blue", "green", "orange", "purple", "yellow", "rainbow", "native"]
        if self.settings['stylesheet'] != styles[index]:
            restart_qualcoder = True
        self.settings['stylesheet'] = styles[index]
        if self.settings['language'] != self.ui.comboBox_language.currentText()[-2:]:
            restart_qualcoder = True
        self.settings['language'] = self.ui.comboBox_language.currentText()[-2:]
        self.settings['codetext_chunksize'] = int(self.ui.comboBox_text_chunk_size.currentText())
        self.settings['timestampformat'] = self.ui.comboBox_timestamp.currentText()
        self.settings['speakernameformat'] = self.ui.comboBox_speaker.currentText()
        if self.ui.checkBox_auto_backup.isChecked():
            self.settings['backup_on_open'] = 'True'
        else:
            self.settings['backup_on_open'] = 'False'
        if self.ui.checkBox_backup_AV_files.isChecked():
            self.settings['backup_av_files'] = 'True'
        else:
            self.settings['backup_av_files'] = 'False'
        self.settings['backup_num'] = self.ui.spinBox_backups.value()
        self.settings['report_text_context_characters'] = self.ui.spinBox_chars_before_after.value()
        ts_index = self.ui.comboBox_text_style.currentIndex()
        self.settings['report_text_context_style'] = ['Bold', 'Italic', 'Bigger'][ts_index]
        # AI settings
        if self.ui.checkBox_AI_enable.isChecked():
            self.settings['ai_enable'] = 'True'
        else:
            self.settings['ai_enable'] = 'False'
        ai_model_index = self.ui.comboBox_ai_model.currentIndex() 
        self.settings['ai_model_index'] = ai_model_index
        if self.settings['ai_enable'] == 'True' and ai_model_index < 0:
            msg = _('Please select an AI model or disable the AI altogether.')
            Message(self.app, _('AI model'), msg).exec()
            return
        if self.settings['ai_enable'] == 'True' and self.ai_models[ai_model_index]['api_key'] == '':
            msg = _('Please enter a valid API-key for the AI model. \n(If you are sure that your particular model does not need an API-key, enter "None" instead.)')
            Message(self.app, _('AI model'), msg).exec()
            return
        if self.ui.checkBox_ai_project_memo.isChecked():
            self.settings['ai_send_project_memo'] = 'True'
        else: 
            self.settings['ai_send_project_memo'] = 'False'
        self.save_settings()
        if restart_qualcoder:
            Message(self.app, _("Restart QualCoder"), _("Restart QualCoder to enact some changes")).exec()
        super().accept()

    def save_settings(self):
        """ Save settings to text file in user's home directory.
        Each setting has a variable identifier then a colon
        followed by the value. """

        self.app.write_config_ini(self.settings, self.ai_models)<|MERGE_RESOLUTION|>--- conflicted
+++ resolved
@@ -41,21 +41,6 @@
 logger = logging.getLogger(__name__)
 
 
-<<<<<<< HEAD
-def exception_handler(exception_type, value, tb_obj):
-    """ Global exception handler useful in GUIs.
-    tb_obj: exception.__traceback__ """
-    tb = '\n'.join(traceback.format_tb(tb_obj))
-    text = 'Traceback (most recent call last):\n' + tb + '\n' + exception_type.__name__ + ': ' + str(value)
-    print(text)
-    logger.error(_("Uncaught exception: ") + text)
-    if len(text) > 500:
-        text = _('Shortened error message: ...') + text[-500:]
-    QtWidgets.QMessageBox.critical(None, _('Uncaught Exception'), text)
-
-
-=======
->>>>>>> 9c1f683e
 class DialogSettings(QtWidgets.QDialog):
     """ Settings for the coder name, coder table and to display ids. """
 
