# -*- coding: utf-8 -*-

"""
This file is part of QualCoder.

QualCoder is free software: you can redistribute it and/or modify it under the
terms of the GNU Lesser General Public License as published by the Free Software
Foundation, either version 3 of the License, or (at your option) any later version.

QualCoder is distributed in the hope that it will be useful, but WITHOUT ANY WARRANTY;
without even the implied warranty of MERCHANTABILITY or FITNESS FOR A PARTICULAR PURPOSE.
See the GNU General Public License for more details.

You should have received a copy of the GNU Lesser General Public License along with QualCoder.
If not, see <https://www.gnu.org/licenses/>.

Author: Kai Droege (kaixxx)
https://github.com/ccbogel/QualCoder
https://qualcoder.wordpress.com/
"""

from PyQt6 import QtWidgets, QtCore
from PyQt6.QtCore import Qt, QEvent
from PyQt6.QtGui import QCursor, QGuiApplication
from PyQt6.QtWidgets import QTextEdit
import qtawesome as qta

from langchain_core.messages.human import HumanMessage
from langchain_core.messages.ai import AIMessage
from langchain_core.messages.system import SystemMessage
from langchain_core.callbacks.base import BaseCallbackHandler

from datetime import datetime
import json
import logging
import os
import sqlite3

from .ai_search_dialog import DialogAiSearch
from .GUI.ui_ai_chat import Ui_Dialog_ai_chat
from .helpers import Message
from .confirm_delete import DialogConfirmDelete

path = os.path.abspath(os.path.dirname(__file__))
logger = logging.getLogger(__name__)


class DialogAIChat(QtWidgets.QDialog):
    """ AI chat window
    """    
    app = None
    parent_textEdit = None
    chat_history_conn = None
    current_chat_idx = -1
    current_streaming_chat_idx = -1
    chat_msg_list = [] 
    is_updating_chat_window = False
    ai_semantic_search_chunks = []
    # filenames = []

    def __init__(self, app, parent_text_edit: QTextEdit, main_window: QtWidgets.QMainWindow):

        self.app = app
        self.parent_textEdit = parent_text_edit
        self.main_window = main_window
        # Set up the user interface from Designer.
        QtWidgets.QDialog.__init__(self)
        self.ui = Ui_Dialog_ai_chat()
        self.ui.setupUi(self)
        self.setWindowFlags(self.windowFlags() & ~QtCore.Qt.WindowType.WindowContextHelpButtonHint)
        self.ui.plainTextEdit_question.installEventFilter(self)
        self.ui.pushButton_question.pressed.connect(self.button_question_clicked)
        self.ui.progressBar_ai.setMaximum(100)
        self.ui.plainTextEdit_question.setPlaceholderText(_('<your question>'))
        self.ui.pushButton_new_analysis.clicked.connect(self.button_new_clicked)
        self.ui.pushButton_delete.clicked.connect(self.delete_chat)
        self.ui.listWidget_chat_list.itemSelectionChanged.connect(self.chat_list_selection_changed)
        # Enable editing of items on double click and when pressing F2
        self.ui.listWidget_chat_list.setEditTriggers(QtWidgets.QListWidget.EditTrigger.DoubleClicked | QtWidgets.QListWidget.EditTrigger.EditKeyPressed)
        self.ui.listWidget_chat_list.itemChanged.connect(self.chat_list_item_changed)
        self.ui.ai_output.linkHovered.connect(self.on_linkHovered)
        self.ui.ai_output.linkActivated.connect(self.on_linkActivated)
        self.init_styles()
        self.ai_busy_timer = QtCore.QTimer(self)
        self.ai_busy_timer.timeout.connect(self.update_ai_busy)
        self.ai_busy_timer.start(100)
        self.ai_streaming_output = ''
        self.curr_codings = None
        self.ai_prompt = None
        self.ai_search_code_name = None
        self.ai_search_code_memo = None
        self.chat_list = []
        self.ai_search_file_ids = []
        self.ai_search_code_ids = []

    def init_styles(self):
        """Set up the stylesheets for the ui and the chat entries
        """
        self.font = f'font: {self.app.settings["fontsize"]}pt "{self.app.settings["font"]}";'
        self.setStyleSheet(self.font)
        # Set progressBar color to default highlight color
        self.ui.progressBar_ai.setStyleSheet(f"""
            QProgressBar::chunk {{
                background-color: {self.app.highlight_color()};
            }}
        """)
        doc_font = f'font: {self.app.settings["docfontsize"]}pt \'{self.app.settings["font"]}\';'
        self.ai_response_style = f'"{doc_font} color: #356399;"'
        self.ai_user_style = f'"{doc_font} color: #287368;"'
        self.ai_info_style = f'"{doc_font}"'
        if self.app.settings['stylesheet'] in ['dark', 'rainbow']:
            self.ai_response_style = f'"{doc_font} color: #8FB1D8;"'
            self.ai_user_style = f'"{doc_font} color: #35998A;"'
            self.ai_info_style = f'"{doc_font}"'
        elif self.app.settings['stylesheet'] == 'native':
            # Determine whether dark or light native style is active:
            style_hints = QGuiApplication.styleHints()
            # Older versions fot PyQt6 may not have QGuiApplication.styleHints().colorScheme() e.g. PtQ66 vers 6.2.3
            try:
                if style_hints.colorScheme() == QtCore.Qt.ColorScheme.Dark:
                    self.ai_response_style = f'"{doc_font} color: #8FB1D8;"'
                    self.ai_user_style = f'"{doc_font} color: #35998A;"'
                    self.ai_info_style = f'"{doc_font}"'
                else:
                    self.ai_response_style = f'"{doc_font} color: #356399;"'
                    self.ai_user_style = f'"{doc_font} color: #287368;"'
                    self.ai_info_style = f'"{doc_font}"'
            except AttributeError as e_:
                print(f"Using older version of PyQT6? {e_}")
                logger.debug(f"Using older version of PyQT6? {e_}")
                pass
        else:
            self.ai_response_style = f'"{doc_font} color: #356399;"'
            self.ai_user_style = f'"{doc_font} color: #287368;"'
            self.ai_info_style = f'"{doc_font}"'
        self.ui.plainTextEdit_question.setStyleSheet(self.ai_user_style[1:-1])
        default_bg_color = self.ui.plainTextEdit_question.palette().color(self.ui.plainTextEdit_question.viewport().backgroundRole())
        self.ui.ai_output.setStyleSheet(doc_font)
        self.ui.ai_output.setAutoFillBackground(True)
        self.ui.ai_output.setStyleSheet('QWidget:focus {border: none;}')
        self.ui.ai_output.setStyleSheet(f'background-color: {default_bg_color.name()};')
        self.ui.scrollArea_ai_output.setStyleSheet(f'background-color: {default_bg_color.name()};')
        self.update_chat_window()
        
    def init_ai_chat(self, app=None):
        if app is not None:
            self.app = app
        # init chat history
        self.chat_history_folder = self.app.project_path + '/ai_data'
        if not os.path.exists(self.chat_history_folder):
            os.makedirs(self.chat_history_folder)
        self.chat_history_path = self.chat_history_folder + '/chat_history.sqlite'            
        self.chat_history_conn = sqlite3.connect(self.chat_history_path)
        cursor = self.chat_history_conn.cursor()
        cursor.execute('''CREATE TABLE IF NOT EXISTS chats (
                                id INTEGER PRIMARY KEY,
                                name TEXT,
                                analysis_type TEXT,
                                summary TEXT,
                                date TEXT,
                                analysis_prompt TEXT)''')

        cursor.execute('''CREATE TABLE IF NOT EXISTS chat_messages (
                                id INTEGER PRIMARY KEY,
                                chat_id INTEGER,
                                msg_type TEXT,
                                msg_author TEXT,
                                msg_content TEXT,
                                FOREIGN KEY (chat_id) REFERENCES chats(id))''')
        self.chat_history_conn.commit()
        self.current_chat_idx = -1
        self.fill_chat_list()
    
    def close(self):
        if self.chat_history_conn is not None:
            self.chat_history_conn.close()

    def get_chat_list(self):
        """Load the current chat list from the database into self.chat_list
        """
        cursor = self.chat_history_conn.cursor()
        cursor.execute('SELECT id, name, analysis_type, summary, date, analysis_prompt FROM chats ORDER BY date DESC')
        self.chat_list = cursor.fetchall()
        if self.current_chat_idx >= len(self.chat_list):
            self.current_chat_idx = len(self.chat_list) - 1    
            
    def fill_chat_list(self):
        self.ui.listWidget_chat_list.clear()
        self.get_chat_list()
        for i in range(len(self.chat_list)):
            chat = self.chat_list[i]
            id_, name, analysis_type, summary, date, analysis_prompt = chat
            if analysis_type != 'general chat':
                tooltip_text = f"{name}\nType: {analysis_type}\nSummary: {summary}\nDate: {date}\nPrompt: {analysis_prompt}"
            else:
                tooltip_text = f"{name}\nType: {analysis_type}\nSummary: {summary}\nDate: {date}"

            # Creating a new QListWidgetItem
            if analysis_type == 'general chat':
                icon = self.app.ai.general_chat_icon()
            elif analysis_type == 'topic chat':
                icon = self.app.ai.topic_analysis_icon()
            else:  # code chat
                icon = self.app.ai.code_analysis_icon()

            item = QtWidgets.QListWidgetItem(icon, name)
            item.setToolTip(tooltip_text)
            item.setFlags(item.flags() | Qt.ItemFlag.ItemIsEditable)
            
            # Adding the item to the QListWidget
            self.ui.listWidget_chat_list.addItem(item)
            #if i == self.current_chat_idx:
            #    item.setSelected(True)
        if self.current_chat_idx >= len(self.chat_list):
            self.current_chat_idx = len(self.chat_list) - 1
        self.ui.listWidget_chat_list.setCurrentRow(self.current_chat_idx)
        self.chat_list_selection_changed(force_update=True)

    def new_chat(self, name, analysis_type, summary, analysis_prompt):
        date = datetime.now()
        date_text = date.strftime('%Y-%m-%d %H:%M:%S')
        cursor = self.chat_history_conn.cursor()
        cursor.execute('''INSERT INTO chats (name, analysis_type, summary, date, analysis_prompt)
                            VALUES (?, ?, ?, ?, ?)''', (name, analysis_type, summary, date_text, analysis_prompt))
        self.chat_history_conn.commit()
        self.current_chat_idx = -1
        self.fill_chat_list()
        # select new chat
        self.current_chat_idx = self.find_chat_idx(cursor.lastrowid)
        self.ui.listWidget_chat_list.setCurrentRow(self.current_chat_idx)
        self.chat_list_selection_changed()

    def new_general_chat(self, name, summary):
        if self.app.project_name == "":
            msg = _('No project open.')
            Message(self.app, _('AI not enabled'), msg, "warning").exec()
            return
        if self.app.settings['ai_enable'] != 'True':
            msg = _('The AI is disabled. Go to "AI > Setup Wizard" first.')
            Message(self.app, _('AI not enabled'), msg, "warning").exec()
            return

        self.new_chat(name, 'general chat', summary, '')
        self.process_message('system', self.app.ai.get_default_system_prompt())
        self.update_chat_window()  
             
    def new_code_chat(self):
        """chat about codings"""
        if self.app.project_name == "":
            msg = _('No project open.')
            Message(self.app, _('AI not enabled'), msg, "warning").exec()
            return
        if self.app.settings['ai_enable'] != 'True':
            msg = _('The AI is disabled. Go to "AI > Setup Wizard" first.')
            Message(self.app, _('AI not enabled'), msg, "warning").exec()
            return
       
        ui = DialogAiSearch(self.app, 'code_analysis')
        ret = ui.exec()
        if ret == QtWidgets.QDialog.DialogCode.Accepted:
            self.ai_search_code_name = ui.selected_code_name
            self.ai_search_code_memo = ui.selected_code_memo
            #self.ai_include_coded_segments = ui.include_coded_segments
            self.ai_search_file_ids = ui.selected_file_ids
            self.ai_search_code_ids = ui.selected_code_ids
            self.ai_prompt = ui.current_prompt
            
            file_ids_str = str(self.ai_search_file_ids).replace('[', '(').replace(']', ')')
            code_ids_str = str(self.ai_search_code_ids).replace('[', '(').replace(']', ')')
                        
            # fetch data
            #sql = f'SELECT * FROM code_text WHERE cid IN {code_ids_str} AND fid IN {file_ids_str}'
            
            # This SQL sorts the results by file id, but not like 1, 1, 1, 2, 2, 3... 
            # Instead, the results are mixed up in this order: file id = 1, 2, 3, 1, 2, 1...
            # This tries to ensure that even if the data send to the AI must be cut off at some point 
            # because of the token limit, there will at least be data from as many different files as 
            # possible included in the analysis.
            # The JOIN also adds the source.name so that the AI can refer to a certain document
            # by its name.     
            sql = f"""
                SELECT ordered.*, source.name
                FROM (
                SELECT *, ROW_NUMBER() OVER (PARTITION BY fid ORDER BY ctid) as rn
                FROM code_text
                WHERE cid IN {code_ids_str} AND fid IN {file_ids_str}
                ) AS ordered
                JOIN source ON ordered.fid = source.id
                ORDER BY ordered.rn, ordered.fid;
                """
            cursor = self.app.conn.cursor()
            cursor.execute(sql)
            self.curr_codings = cursor.fetchall()
            
            ai_data = []
            # Limit the amount of data (characters) send to the ai, so the maximum context window is not exceeded.
            # As a rough estimation, one token is about 4 characters long (in english). 
            # We want to fill not more than half the context window with our data, so that there is enough
            # room for the answer and further chats.
            max_ai_data_length = round(0.5 * (self.app.ai.large_llm_context_window * 4)) 
            max_ai_data_length_reached = False
            ai_data_length = 0
            for row in self.curr_codings:
                if ai_data_length >= max_ai_data_length:
                    max_ai_data_length_reached = True
                    break
                ai_data.append({
                    'source_id': row[0],
                    'source_name': row[12],
                    'quote': row[3]
                })
                ai_data_length = ai_data_length + len(row[3])
            ai_data_json = json.dumps(ai_data)
            
            ai_instruction = (
                f'You are discussing the code named "{self.ai_search_code_name}" with the following code memo: "{self.ai_search_code_memo}". \n'
                f'Here is a list of quotes from the empirical data that have been coded with the given code:\n'
                f'{ai_data_json}\n'
                f'Your task is to analyze the given empirical data following these instructions: {self.ai_prompt.text}\n'
                f'The whole discussion should be based upon the the empirical data provided and its proper interpretation. '
                f'Do not make any assumptions which are not supported by the data. '
                f'Please mention the sources that your refer to from the given empirical data, using an html anchor tag of the following form: '
                '<a href="coding:{source_id}">{source_name}</a>\n' 
                f'Always answer in the following language: "{self.app.ai.get_curr_language()}".'
            )    
            
            summary = f'Analyzing the data coded as "{self.ai_search_code_name}" ({len(ai_data)} pieces of data sent to the AI.)'
            if max_ai_data_length_reached:
                summary += f'\nATTENTION: There was more coded data found, but it had to be truncated because of the limited context window of the AI.'
            logger.debug(f'New code chat. Prompt:\n{ai_instruction}')
            self.new_chat(f'Code "{self.ai_search_code_name}"', 'code chat', summary, self.ai_prompt.name_and_scope())
            self.process_message('system', self.app.ai.get_default_system_prompt())
            self.process_message('instruct', ai_instruction)
            self.update_chat_window()  
 
    def new_topic_chat(self):
        """chat about a free topic in the data"""
        if self.app.project_name == "":
            msg = _('No project open.')
            Message(self.app, _('AI not enabled'), msg, "warning").exec()
            return
        if self.app.settings['ai_enable'] != 'True':
            msg = _('The AI is disabled. Go to "AI > Setup Wizard" first.')
            Message(self.app, _('AI not enabled'), msg, "warning").exec()
            return
       
        ui = DialogAiSearch(self.app, 'topic_analysis')
        ret = ui.exec()
        if ret == QtWidgets.QDialog.DialogCode.Accepted:
            self.ai_search_code_name = ui.selected_code_name
            self.ai_search_code_memo = ui.selected_code_memo
            
            self.ai_search_file_ids = ui.selected_file_ids
            self.ai_prompt = ui.current_prompt
            # self.filenames = self.app.get_filenames()
            
            summary = f'Analyzing the free topic "{self.ai_search_code_name}" in the data.'
            if self.ai_search_code_memo != '':
                summary += f'\nDescription: {self.ai_search_code_memo}'
            logger.debug(f'New topic chat.')
            self.new_chat(f'Topic "{self.ai_search_code_name}"', 'topic chat', summary, self.ai_prompt.name_and_scope())
            self.process_message('system', self.app.ai.get_default_system_prompt())
            self.process_message('info', _('Searching for related data...'))
            self.update_chat_window()  

            self.app.ai.retrieve_similar_data(self.new_topic_chat_callback,  
                                            self.ai_search_code_name, self.ai_search_code_memo,
                                            self.ai_search_file_ids)

    def get_filename(self, id_) -> str:
        """Return the filename for a source id
        Args:
            id_: source id
        Returns:
            str: name | '' if nothing found
        """
        # This might be called from a different thread (ai asynch operations), so have to create a new database connection
        conn = sqlite3.connect(os.path.join(self.app.project_path, 'data.qda'))
        cur = conn.cursor()
        cur.execute(f'select name from source where id = {id_}')
        res = cur.fetchone()[0]
        if res is not None:
            return res
        else:
            return ''

    def new_topic_chat_callback(self, chunks):
        # Analyze the data found
        if self.app.ai.ai_async_is_canceled:
            self.process_message('info', _('Chat has been canceled by the user.'))
            self.update_chat_window()  
            return
        if chunks is None or len(chunks) == 0:
            msg = _('Sorry, the AI could could not find any data related to "') + self.ai_search_code_name + '".'
            self.process_message('info', msg)
            self.update_chat_window()  
            return
        
        self.ai_semantic_search_chunks = chunks                
        topic_analysis_max_chunks = 30
        msg = _('Found ') + str(len(chunks)) + _(' chunks of data which might be related to the topic. Analyzing the first ') + str(topic_analysis_max_chunks) + _(' chunks closer.')
        self.process_message('info', msg)
        self.update_chat_window()

        ai_data = []
        max_ai_data_length = round(0.5 * (self.app.ai.large_llm_context_window * 4)) 
        max_ai_data_length_reached = False  # TODO varaible not used
        ai_data_length = 0
        for i in range(0, topic_analysis_max_chunks):
            if i >= len(chunks): 
                break
            if ai_data_length >= max_ai_data_length:
                max_ai_data_length_reached = True  # TODO variable not used
                break
            chunk = chunks[i]
            ai_data.append({
                'source_id': f'{chunk.metadata["id"]}_{chunk.metadata["start_index"]}_{len(chunk.page_content)}',
                'source_name': self.get_filename(int(chunk.metadata['id'])),
                'quote': chunk.page_content
            })
            ai_data_length += len(chunk.page_content)
        
        ai_data_json = json.dumps(ai_data)
            
        ai_instruction = (
            f'You are analyzing the topic "{self.ai_search_code_name}" with the following description: "{self.ai_search_code_memo}". \n'
            f'A semantic search in the empirical data resulted in the the following list of chunks of empirical data which might be relevant '
            f'for the analysis of the given topic:\n'   
            f'{ai_data_json}\n'
            f'Your task is to analyze the given empirical data following these instructions: {self.ai_prompt.text}\n'
            f'The whole discussion should be based updon the the empirical data provided and its proper interpretation. '
            f'Do not make any assumptions which are not supported by the data. '
            f'Please mention the sources that your refer to from the given empirical data, using an html anchor tag of the following form: '
            '<a href="chunk:{source_id}">{source_name}</a>\n' 
            f'Always answer in the following language: "{self.app.ai.get_curr_language()}".'
        )    
        logger.debug(f'Topic chat prompt:\n{ai_instruction}')
        self.process_message('instruct', ai_instruction)
        self.update_chat_window()   
        
    def delete_chat(self):
        """Deletes the currently selected chat, connected to the button
           'pushButton_delete'
        """
        if self.current_chat_idx <= -1:
            return
        chat_id = int(self.chat_list[self.current_chat_idx][0])
        chat_name = self.chat_list[self.current_chat_idx][1]
        msg = _('Do you really want to delete ') + '"' + chat_name + '"?'
        ui = DialogConfirmDelete(self.app, msg, _('Delete Chat'))
        ok = ui.exec()
        if not ok:
            return
        cursor = self.chat_history_conn.cursor()
        try:
            cursor.execute('DELETE from chat_messages WHERE chat_id = ?', (chat_id,))
            cursor.execute('DELETE from chats WHERE id = ?', (chat_id,))
            self.chat_history_conn.commit()
        except Exception as e_:
            print(e_)
            self.chat_history_conn.rollback()
            raise
        self.fill_chat_list()

    def find_chat_idx(self, chat_id) -> int | None:
        """Returns the index of the chat with the id 'chat_id' in self.chat_list
        """
        if chat_id is None:
            return None 
        for i in range(len(self.chat_list)):
            if self.chat_list[i][0] == chat_id:
                return i
        return None    
    
    def update_ai_busy(self):
        """update question button + progress bar"""
        if self.app.ai is None or not self.app.ai.is_busy():
            self.ui.pushButton_question.setIcon(qta.icon('mdi6.message-fast-outline', color=self.app.highlight_color()))
            self.ui.pushButton_question.setToolTip(_('Send your question to the AI'))
            self.ui.progressBar_ai.setRange(0, 100)  # Stops the animation
        else:
            if self.ui.progressBar_ai.maximum() > 0: 
                spin_icon = qta.icon("mdi.loading", color=self.app.highlight_color(), animation=qta.Spin(self.ui.pushButton_question))
                self.ui.pushButton_question.setIcon(spin_icon)
                self.ui.pushButton_question.setToolTip(_('Cancel AI generation'))
                self.ui.progressBar_ai.setRange(0, 0)  # Starts the animation
        # update ai status in the statusBar of the main window
        if self.app.ai is not None:
            self.main_window.statusBar().showMessage(_('AI: ') + _(self.app.ai.get_status()))
        else: 
            self.main_window.statusBar().showMessage('')

    def update_chat_window(self, scroll_to_bottom=True):
        """load current chat into self.ai_output"""
        if self.current_chat_idx > -1:
            self.is_updating_chat_window = True
            try:
                html = ''
                self.ui.plainTextEdit_question.setEnabled(True)
                self.ui.pushButton_question.setEnabled(True)
                chat = self.chat_list[self.current_chat_idx]
                id_, name, analysis_type, summary, date, analysis_prompt = chat
                self.ui.ai_output.setText('')  # Clear chat window
                # Show title
                html += f'<h1 style={self.ai_info_style}>{name}</h1>'
                summary_br = summary.replace('\n', '<br />')
<<<<<<< HEAD
                if analysis_type != 'general chat':
                    html += (f"<p style={self.ai_info_style}><b>{_('Type:')}</b> {analysis_type}<br /><b>{_('Summary:')}</b> {summary_br}<br /><b>{_('Date:')}</b> {date}<br /><b>{_('Prompt:')}</b> {analysis_prompt}<br /></p>")
                else:
                    html += (f"<p style={self.ai_info_style}><b>{_('Type:')}</b> {analysis_type}<br /><b>{_('Summary:')}</b> {summary_br}<br /><b>{_('Date:')}</b> {date}<br /></p>")
=======
                html += f"<p style={self.ai_info_style}><b>{_('Type:')}</b> {analysis_type}<br /><b>{_('Summary:')}</b> {summary_br}<br /><b>{_('Date:')}</b> {date}<br /><b>{_('Prompt:')}</b> {analysis_prompt}<br /></p>"
>>>>>>> e858c219
                # Show chat messages:
                for msg in self.chat_msg_list:
                    if msg[2] == 'user':
                        txt = msg[4].replace('\n', '<br />')
                        author = msg[3]
                        if author is None or author == '':
                            author = 'unkown'
                        txt = f'<b>{_("User")} ({author}):</b><br />{txt}'
                        html += f'<p style={self.ai_user_style}>{txt}</p>'
                    elif msg[2] == 'ai':
                        txt = msg[4].replace('\n', '<br />')
                        author = msg[3]
                        if author is None or author == '':
                            author = 'unkown'
                        txt = f'<b>{_("AI")} ({author}):</b><br />{txt}'                        
                        html += f'<p style={self.ai_response_style}>{txt}</p>'
                    elif msg[2] == 'info':
                        txt = msg[4].replace('\n', '<br />')
                        txt = '<b>' + _('Info:') + '</b><br />' + txt
                        html += f'<p style={self.ai_info_style}>{txt}</p>'
                # add partially streamed ai response if needed
                if len(self.app.ai.ai_streaming_output) > 0:
                    txt = self.app.ai.ai_streaming_output.replace('\n', '<br />')
                    author = self.app.ai_models[int(self.app.settings['ai_model_index'])]['name']
                    if author is None or author == '':
                        author = 'unkown'
                    txt = f'<b>AI ({author}):</b><br />{txt}'                        
                    html += f'<p style={self.ai_response_style}>{txt}</p>'
                self.ui.ai_output.setText(html)
            finally:
                if scroll_to_bottom:
                    self.ai_output_scroll_to_bottom()
                self.is_updating_chat_window = False
        else:
            self.ui.ai_output.setText('')
            self.ui.plainTextEdit_question.setEnabled(False)
            self.ui.pushButton_question.setEnabled(False)
            
    def chat_list_selection_changed(self, force_update=False):
        self.ui.pushButton_delete.setEnabled(self.current_chat_idx > -1)
        if (not force_update) and (self.current_chat_idx == self.ui.listWidget_chat_list.currentRow()):
            return
        if self.app.ai.cancel(True):
            # AI generation is either finished or canceled, we can change to another chat
            self.current_chat_idx = self.ui.listWidget_chat_list.currentRow()
            self.ui.pushButton_delete.setEnabled(self.current_chat_idx > -1)
            self.history_update_message_list()
            self.update_chat_window(scroll_to_bottom=False)
        else:  # return to previous chat
            self.ui.listWidget_chat_list.setCurrentRow(self.current_chat_idx)
        
    def chat_list_item_changed(self, item: QtWidgets.QListWidgetItem):
        """This method is called whenever the name of a chat is edited in the list"""
        chat_id = self.chat_list[self.current_chat_idx][0]
        curr_name = item.text()
        cursor = self.chat_history_conn.cursor()
        cursor.execute('UPDATE chats SET name = ? WHERE id = ?', (curr_name, chat_id))
        self.chat_history_conn.commit()
        self.get_chat_list()
        self.update_chat_window()

    def button_new_clicked(self):
        # Create QMenu
        menu = QtWidgets.QMenu()
        menu.setStyleSheet(self.font)

        # Add actions
        action_codings_analysis = menu.addAction(_('New code chat'))
        action_codings_analysis.setIcon(self.app.ai.code_analysis_icon())
        action_codings_analysis.setToolTip(_('Start chatting about the data in the codings for a particular code.'))
        action_topic_analysis = menu.addAction(_('New topic chat'))
        action_topic_analysis.setIcon(self.app.ai.topic_analysis_icon())
        action_topic_analysis.setToolTip(_('Start chatting about data related to a free-search topic.'))
        action_general_chat = menu.addAction(_('New general chat'))
        action_general_chat.setIcon(self.app.ai.general_chat_icon())
        action_general_chat.setToolTip(_('Ask the AI anything, not related to your data.'))

        # Obtain the bottom-left point of the button in global coordinates
        button_rect = self.ui.pushButton_new_analysis.rect()  # Get the button's rect
        bottom_left_point = button_rect.bottomLeft()  # Bottom-left point
        global_bottom_left_point = self.ui.pushButton_new_analysis.mapToGlobal(bottom_left_point)  # Map to global

        # Execute the menu at the calculated position
        action = menu.exec(global_bottom_left_point)

        # Check which action was selected and do something
        if action == action_codings_analysis:
            self.new_code_chat()
        elif action == action_topic_analysis:
            self.new_topic_chat()
        elif action == action_general_chat:
            self.new_general_chat('New general chat', '')

    def ai_output_scroll_to_bottom(self, minVal=None, maxVal=None):  # toDO minVal, maxVal unused
        # Delay the scrolling a little to make sure that the updated text is fully rendered before scrolling to the bottom: 
        QtCore.QTimer.singleShot(0, self._ai_output_scroll_to_bottom)
        
    def _ai_output_scroll_to_bottom(self):
        self.ui.scrollArea_ai_output.ensureVisible(0, self.ui.scrollArea_ai_output.widget().height())
                                
    def history_update_message_list(self, db_conn=None):
        """Update sel.chat_msg_list from the database

        Args:
            db_conn: database conncetion, if None, use defaults to self.chat:history_conn
        """
        if self.current_chat_idx > -1:
            curr_chat_id = self.chat_list[self.current_chat_idx][0]
            if db_conn is None:
                db_conn = self.chat_history_conn 
            cursor = db_conn.cursor()
            cursor.execute('SELECT * FROM chat_messages WHERE chat_id=? ORDER BY id', (curr_chat_id,))
            self.chat_msg_list = cursor.fetchall()
            self.ai_streaming_output = ''
        else:
            self.chat_msg_list.clear()
            self.ai_streaming_output = ''
    
    def history_get_ai_messages(self):
        messages = []
        for msg in self.chat_msg_list:
            if msg[2] == 'system':
                messages.append(SystemMessage(content=msg[4]))
            elif msg[2] == 'instruct' or msg[2] == 'user':
                messages.append(HumanMessage(content=msg[4]))
            elif msg[2] == 'ai':
                messages.append(AIMessage(content=msg[4]))
        return messages
    
    def history_add_message(self, msg_type, msg_author, msg_content, chat_idx=None, db_conn=None):
        self.ai_streaming_output = ''
        if chat_idx is None:
            chat_idx = self.current_chat_idx
        if chat_idx > -1:
            curr_chat_id = self.chat_list[chat_idx][0]
            if db_conn is None:
                db_conn = self.chat_history_conn
            cursor = db_conn.cursor()
            # Insert new message
            cursor.execute('INSERT INTO chat_messages (chat_id, msg_type, msg_author, msg_content)'
                           ' VALUES (?, ?, ?, ?)', (curr_chat_id, msg_type, msg_author, msg_content))
            db_conn.commit()
            self.history_update_message_list()
    
    def button_question_clicked(self):
        if self.app.ai.is_busy():
            self.app.ai.cancel(True)
        else:
            self.send_user_question()
                    
    def send_user_question(self):
        if self.app.settings['ai_enable'] != 'True':
            msg = _('The AI is disabled. Go to "AI > Setup Wizard" first.')
            Message(self.app, _('AI not enabled'), msg, "warning").exec()
            return
        elif self.app.ai.is_busy():
            msg = _('The AI is busy generating a response. Click on the button on the right to stop.')
            Message(self.app, _('AI busy'), msg, "warning").exec()
            return
        elif not self.app.ai.is_ready():
            msg = _('The AI not yet fully loaded. Please wait and retry.')
            Message(self.app, _('AI not ready'), msg, "warning").exec()
            return
        q = self.ui.plainTextEdit_question.toPlainText()
        if q != '':
            if self.process_message('user', q):
                self.ui.plainTextEdit_question.clear()
                QtWidgets.QApplication.processEvents()
                        
    def process_message(self, msg_type, msg_content, chat_idx=None) -> bool:
        #if not self.app.ai.is_ready():
        #    msg = _('The AI is busy or not yet fully loaded. Please wait a moment and retry.')
        #    Message(self.app, _('AI not ready'), msg, "warning").exec()
        #    return False
        if chat_idx is None:
            chat_idx = self.current_chat_idx
        if chat_idx <= -1:
            self.ai_streaming_output = ''
            self.chat_msg_list.clear()
            msg = _('Please select a chat or create a new one.')
            Message(self.app, _('Chat selection'), msg, "warning").exec()
            return False
             
        if msg_type == 'info':
            # info messages are only shown on screen, not send to the AI
            self.history_add_message(msg_type, '', msg_content, chat_idx)
            self.update_chat_window()
        elif msg_type == 'system':
            # system messages are only added to the chat history. They are never shown on screen. 
            # The system message will be not be send to the AI immediately,
            # but together with the next user message (as part of the chat history).
            self.history_add_message(msg_type, '', msg_content, chat_idx)
        elif msg_type == 'instruct':
            # instruct messages are only send to the AI, but not shown on screen
            # Other than system messages, instruct messages are send immediatly and will produce an answer that is shown on screen
            if chat_idx == self.current_chat_idx:
                self.history_add_message(msg_type, '', msg_content, chat_idx)
                messages = self.history_get_ai_messages()
                self.current_streaming_chat_idx = self.current_chat_idx
                self.app.ai.ai_async_stream(self.app.ai.large_llm, 
                                            messages, 
                                            result_callback=self.ai_message_callback, 
                                            progress_callback=None, 
                                            streaming_callback=self.ai_streaming_callback, 
                                            error_callback=None)
        elif msg_type == 'user':
            # user question, shown on screen and send to the AI
            if chat_idx == self.current_chat_idx:
                self.history_add_message(msg_type, self.app.settings['codername'], msg_content, chat_idx)
                messages = self.history_get_ai_messages()
                self.current_streaming_chat_idx = self.current_chat_idx
                self.app.ai.ai_async_stream(self.app.ai.large_llm, 
                                            messages, 
                                            result_callback=self.ai_message_callback, 
                                            progress_callback=None, 
                                            streaming_callback=self.ai_streaming_callback, 
                                            error_callback=self.ai_error_callback)
                self.update_chat_window()
        elif msg_type == 'ai':
            # ai responses.
            # create temporary db connection to make it thread safe
            db_conn = sqlite3.connect(self.chat_history_path)
            try: 
                ai_model_name = self.app.ai_models[int(self.app.settings['ai_model_index'])]['name']
                self.history_add_message(msg_type, ai_model_name, msg_content, chat_idx, db_conn)
                self.ai_streaming_output = ''
                self.update_chat_window()
            finally:
                db_conn.close()
        return True    
    
    def ai_streaming_callback(self, streamed_text):  # TODO streamed_text unused
        self.update_chat_window()

    def _send_message(self, messages, progress_callback=None):    # TODO progress_callback unused
        # Callback for async call
        self.ai_streaming_output = ''
        self.current_streaming_chat_idx = self.current_chat_idx
        for chunk in self.app.ai.large_llm.stream(messages):
            if self.app.ai.ai_async_is_canceled:
                break  # Cancel the streaming
            elif self.current_chat_idx != self.current_streaming_chat_idx:
                # switched to another chat, cancel also
                break
            else:
                self.ai_streaming_output += str(chunk.content)
                if not self.is_updating_chat_window:
                    self.update_chat_window()
        return self.ai_streaming_output
    
    def ai_message_callback(self, ai_result):
        """Called if the AI has finished sending its response.
        The streamed resonse is now replaced with the final one.
        """
        self.ai_streaming_output = ''
        if ai_result != '':
            self.process_message('ai', ai_result, self.current_streaming_chat_idx)
        else:
            self.process_message('info', _('Error: The AI returned an empty result. This may indicate that the AI model is not available at the moment. Try again later or choose a different model.'), self.current_streaming_chat_idx)
            
    def ai_error_callback(self, exception_type, value, tb_obj):
        """Called if the AI returns an error"""
        self.ai_streaming_output = ''
        self.process_message('info', _('The AI returned an error: ') + str(value), self.current_streaming_chat_idx)    
        raise exception_type(value).with_traceback(tb_obj)  # Re-raise a new exception with the original traceback
    
    def eventFilter(self, source, event):
        # Check if the event is a KeyPress, source is the lineEdit, and the key is Enter
        if (event.type() == QEvent.Type.KeyPress and source is self.ui.plainTextEdit_question and
            (event.key() == Qt.Key.Key_Return or event.key() == Qt.Key.Key_Enter)):
            # Shift + Return/Enter creates a new line. Just pressing Return/Enter sends the question to the AI:
            if not event.modifiers() & Qt.KeyboardModifier.ShiftModifier:
                self.send_user_question()
                return True  # Event handled
        # For all other cases, return super's eventFilter result
        return super().eventFilter(source, event)
    
    def on_linkHovered(self, link: str):

        if link:
            # Show tooltip when hovering over a link
            if link.startswith('coding:'):
                try:
                    coding_id = link[len('coding:'):]
                    cursor = self.app.conn.cursor()
                    sql = (f'SELECT code_text.ctid, source.name, code_text.seltext '
                            f'FROM code_text JOIN source ON code_text.fid = source.id '
                            f'WHERE code_text.ctid = {coding_id}')
                    cursor.execute(sql)
                    coding = cursor.fetchone()
                except Exception as e:
                    logger.debug(f'Link: "{link}" - Error: {e}')
                    coding = None                
                if coding is not None:
                    tooltip_txt = f'{coding[1]}:\n'  # file name
                    tooltip_txt += f'"{coding[2]}"'  # seltext
                else:
                    tooltip_txt = _('Invalid source reference.')
                QtWidgets.QToolTip.showText(QCursor.pos(), tooltip_txt, self.ui.ai_output)
            elif link.startswith('chunk:'):
                try:
                    chunk_id = link[len('chunk:'):]
                    source_id, start, length = chunk_id.split('_')
                    cursor = self.app.conn.cursor()
                    sql = f'SELECT name, fulltext FROM source WHERE id = {source_id}'
                    cursor.execute(sql)
                    source = cursor.fetchone()
                    tooltip_txt = f'{source[0]}:\n'  # File name
                    tooltip_txt += f'"{source[1][int(start):int(start) + int(length)]}"'  # Chunk extracted from fulltext                    
                except Exception as e:
                    logger.debug(f'Link: "{link}" - Error: {e}')
                    source = None  # TODO source not used
                    tooltip_txt = _('Invalid source reference.')
                QtWidgets.QToolTip.showText(QCursor.pos(), tooltip_txt, self.ui.ai_output)
        else:
            QtWidgets.QToolTip.hideText()
            
    def on_linkActivated(self, link: str):

        if link:
            # Open doc in coding window 
            if link.startswith('coding:'):
                try:
                    coding_id = link[len('coding:'):]
                    cursor = self.app.conn.cursor()
                    sql = (f'SELECT fid, pos0, pos1 '
                            f'FROM code_text '
                            f'WHERE code_text.ctid = {coding_id}')
                    cursor.execute(sql)
                    coding = cursor.fetchone()
                except Exception as e:
                    logger.debug(f'Link: "{link}" - Error: {e}')
                    coding = None
                if coding is not None:
                    self.main_window.text_coding(task='documents', 
                                                 doc_id=int(coding[0]), 
                                                 doc_sel_start=int(coding[1]), 
                                                 doc_sel_end=int(coding[2]))
                else:
                    msg = _('Invalid source reference.')
                    Message(self.app, _('AI Chat'), msg, icon='critical').exec()
            elif link.startswith('chunk:'):
                try:
                    chunk_id = link[len('chunk:'):]
                    source_id, start, length = chunk_id.split('_')
                    end = int(start) + int(length)
                    self.main_window.text_coding(task='documents',
                                                 doc_id=int(source_id), 
                                                 doc_sel_start=int(start), 
                                                 doc_sel_end=end)
                except Exception as e:
                    logger.debug(f'Link: "{link}" - Error: {e}')
                    source_id = None  # TODO source_id not used
                    msg = _('Invalid source reference.')
                    Message(self.app, _('AI Chat'), msg, icon='critical').exec()                    


# Helper:
class LlmCallbackHandler(BaseCallbackHandler):
    def __init__(self, dialog_ai_chat: DialogAIChat):
        self.dialog = dialog_ai_chat
        
    def on_llm_new_token(self, token: str, **kwargs) -> None:
        self.dialog.ai_streaming_output += token
        if not self.dialog.is_updating_chat_window:
            self.dialog.update_chat_window()        <|MERGE_RESOLUTION|>--- conflicted
+++ resolved
@@ -504,14 +504,10 @@
                 # Show title
                 html += f'<h1 style={self.ai_info_style}>{name}</h1>'
                 summary_br = summary.replace('\n', '<br />')
-<<<<<<< HEAD
                 if analysis_type != 'general chat':
                     html += (f"<p style={self.ai_info_style}><b>{_('Type:')}</b> {analysis_type}<br /><b>{_('Summary:')}</b> {summary_br}<br /><b>{_('Date:')}</b> {date}<br /><b>{_('Prompt:')}</b> {analysis_prompt}<br /></p>")
                 else:
                     html += (f"<p style={self.ai_info_style}><b>{_('Type:')}</b> {analysis_type}<br /><b>{_('Summary:')}</b> {summary_br}<br /><b>{_('Date:')}</b> {date}<br /></p>")
-=======
-                html += f"<p style={self.ai_info_style}><b>{_('Type:')}</b> {analysis_type}<br /><b>{_('Summary:')}</b> {summary_br}<br /><b>{_('Date:')}</b> {date}<br /><b>{_('Prompt:')}</b> {analysis_prompt}<br /></p>"
->>>>>>> e858c219
                 # Show chat messages:
                 for msg in self.chat_msg_list:
                     if msg[2] == 'user':
