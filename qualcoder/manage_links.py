--- conflicted
+++ resolved
@@ -100,18 +100,6 @@
     def find_filepaths(self):
         """ Get file paths of this file name. """
 
-<<<<<<< HEAD
-        paths = []
-        max_iterations = 10000 # stop searching after this many iterations to prevent the app from becoming unresponsive in a large file system
-        i = 0
-        for root, dirs, files in os.walk(root_dir):
-            if filename in files:
-                paths.append(os.path.join(root, filename))
-            i += 1
-            if i >= max_iterations:
-                break
-        return paths
-=======
         for link in self.links:
             paths = []
             for root, dirs, files in os.walk(self.home):
@@ -121,7 +109,6 @@
                     break
             link['filepaths'] = paths
         self.fill_table()
->>>>>>> 80a8550c
 
     def closeEvent(self, event):
         """ Save dialog dimensions. """
